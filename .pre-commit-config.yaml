ci:
  autoupdate_commit_msg: "MAINT: update pip constraints and pre-commit"
  autoupdate_schedule: quarterly # already done by requirements-cron.yml
  skip:
    - check-jsonschema
    - mypy
    - prettier
    - pyright
    - taplo

repos:
  - repo: meta
    hooks:
      - id: check-hooks-apply
      - id: check-useless-excludes

  - repo: https://github.com/ComPWA/repo-maintenance
<<<<<<< HEAD
    rev: 0.1.8
=======
    rev: 0.1.9
>>>>>>> 48343d03
    hooks:
      - id: check-dev-files
        args:
          - --doc-apt-packages=graphviz
<<<<<<< HEAD
          - --dev-python-version=3.11
=======
>>>>>>> 48343d03
          - --no-prettierrc
          - --pin-requirements=monthly
          - --repo-name=ampform
          - --repo-title=AmpForm
      - id: colab-toc-visible
      - id: fix-nbformat-version
      - id: set-nb-cells
        args:
          - --add-install-cell
          - --additional-packages=IPython
          - --extras-require=doc,viz

  - repo: https://github.com/pre-commit/pre-commit-hooks
    rev: v4.5.0
    hooks:
      - id: check-ast
      - id: check-case-conflict
      - id: check-json
      - id: check-merge-conflict
      - id: check-toml
      - id: check-vcs-permalinks
      - id: check-yaml
      - id: debug-statements
      - id: end-of-file-fixer
        exclude: >
          (?x)^(
            .*\.bib|
            .*\.svg|
            \.cspell\.json
          )$
      - id: mixed-line-ending
      - id: name-tests-test
        name: Tests should start with test_
        args: ["--django"]
      - id: trailing-whitespace

  - repo: https://github.com/psf/black-pre-commit-mirror
    rev: 23.11.0
    hooks:
      - id: black
      - id: black-jupyter
        args: [--line-length=85]
        types_or: [jupyter]

  - repo: https://github.com/asottile/blacken-docs
    rev: 1.16.0
    hooks:
      - id: blacken-docs

  - repo: https://github.com/python-jsonschema/check-jsonschema
    rev: 0.27.3
    hooks:
      - id: check-jsonschema
        name: Check CITATION.cff
        args:
          - --default-filetype
          - yaml
          - --schemafile
          - https://citation-file-format.github.io/1.2.0/schema.json
          - CITATION.cff
        pass_filenames: false

  - repo: https://github.com/streetsidesoftware/cspell-cli
    rev: v8.1.1
    hooks:
      - id: cspell

  - repo: https://github.com/editorconfig-checker/editorconfig-checker.python
    rev: 2.7.3
    hooks:
      - id: editorconfig-checker
        name: editorconfig
        alias: ec
        exclude: >-
          (?x)^(
            .*\.py
          )$

  - repo: local
    hooks:
      - id: mypy
        name: mypy
        entry: mypy
        language: system
        require_serial: true
        types:
          - python

  - repo: https://github.com/kynan/nbstripout
    rev: 0.6.1
    hooks:
      - id: nbstripout
        args:
          - --extra-keys
          - |
            cell.attachments
            cell.metadata.code_folding
            cell.metadata.id
            cell.metadata.pycharm
            cell.metadata.user_expressions
            metadata.celltoolbar
            metadata.colab.name
            metadata.colab.provenance
            metadata.interpreter
            metadata.notify_time
            metadata.toc
            metadata.toc-autonumbering
            metadata.toc-showcode
            metadata.toc-showmarkdowntxt
            metadata.toc-showtags
            metadata.varInspector
            metadata.vscode

  - repo: https://github.com/pre-commit/mirrors-prettier
    rev: v4.0.0-alpha.3-1
    hooks:
      - id: prettier

  - repo: https://github.com/ComPWA/mirrors-pyright
    rev: v1.1.339
    hooks:
      - id: pyright

  - repo: https://github.com/astral-sh/ruff-pre-commit
    rev: v0.1.7
    hooks:
      - id: ruff
        args: [--fix]
        types_or: [python, pyi, jupyter]

  - repo: https://github.com/ComPWA/mirrors-taplo
    rev: v0.8.1
    hooks:
      - id: taplo

  - repo: https://github.com/pappasam/toml-sort
    rev: v0.23.1
    hooks:
      - id: toml-sort
        args:
          - --in-place<|MERGE_RESOLUTION|>--- conflicted
+++ resolved
@@ -15,19 +15,12 @@
       - id: check-useless-excludes
 
   - repo: https://github.com/ComPWA/repo-maintenance
-<<<<<<< HEAD
-    rev: 0.1.8
-=======
     rev: 0.1.9
->>>>>>> 48343d03
     hooks:
       - id: check-dev-files
         args:
           - --doc-apt-packages=graphviz
-<<<<<<< HEAD
           - --dev-python-version=3.11
-=======
->>>>>>> 48343d03
           - --no-prettierrc
           - --pin-requirements=monthly
           - --repo-name=ampform
