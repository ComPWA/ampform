ci:
  autoupdate_commit_msg: "ci: autoupdate pre-commit hooks"
  autoupdate_schedule: quarterly # already done by requirements-cron.yml
  skip:
    # local hooks
    - flake8
    - mypy
    - pylint
    # hooks that don't work on pre-commit.ci
    - editorconfig-checker
    - pyright

repos:
  - repo: meta
    hooks:
      - id: check-hooks-apply
      - id: check-useless-excludes

  - repo: https://github.com/pre-commit/pre-commit-hooks
    rev: v4.1.0
    hooks:
      - id: check-ast
      - id: check-case-conflict
      - id: check-json
      - id: check-merge-conflict
      - id: check-toml
      - id: check-vcs-permalinks
      - id: check-yaml
      - id: debug-statements
      - id: end-of-file-fixer
        exclude: >
          (?x)^(
            .*\.bib|
            .*\.svg|
            \.cspell\.json
          )$
      - id: mixed-line-ending
      - id: name-tests-test
        name: Tests should start with test_
        args: ["--django"]
      - id: trailing-whitespace

  - repo: https://github.com/ComPWA/repo-maintenance
    rev: 0.0.108
    hooks:
      - id: check-dev-files
        args:
          - --pin-requirements
      - id: fix-nbformat-version
      - id: format-setup-cfg
      - id: set-nb-cells
        args:
          - --add-install-cell
          - --additional-packages=IPython
          - --extras-require=doc,viz

  - repo: https://github.com/psf/black
    rev: 22.1.0
    hooks:
      - id: black

  - repo: https://github.com/asottile/blacken-docs
    rev: v1.12.1
    hooks:
      - id: blacken-docs

  - repo: https://github.com/streetsidesoftware/cspell-cli
    rev: v5.8.4
    hooks:
      - id: cspell

  - repo: https://github.com/myint/docformatter
    rev: v1.4
    hooks:
      - id: docformatter
        args:
          - --in-place
          - --wrap-descriptions=79
          - --wrap-summaries=79

  - repo: https://github.com/editorconfig-checker/editorconfig-checker.python
    rev: 2.4.0
    hooks:
      - id: editorconfig-checker
        exclude: >
          (?x)^(
            .*\.py
          )$

  - repo: https://github.com/pycqa/isort
    rev: 5.10.1
    hooks:
      - id: isort

  - repo: https://github.com/igorshubovych/markdownlint-cli
    rev: v0.31.1
    hooks:
      - id: markdownlint

  - repo: https://github.com/nbQA-dev/nbQA
    rev: 1.2.3
    hooks:
      - id: nbqa-black
        additional_dependencies:
          - black>=22.1.0
      - id: nbqa-flake8
      - id: nbqa-isort
      - id: nbqa-pyupgrade
        args:
          - --py36-plus

  - repo: https://github.com/kynan/nbstripout
    rev: 0.5.0
    hooks:
      - id: nbstripout
        args:
          - --extra-keys
          - |
            cell.metadata.code_folding
            cell.metadata.id
            metadata.celltoolbar
            metadata.colab.name
            metadata.colab.provenance
            metadata.interpreter
            metadata.language_info.codemirror_mode
            metadata.language_info.file_extension
            metadata.language_info.mimetype
            metadata.language_info.nbconvert_exporter
            metadata.language_info.pygments_lexer
            metadata.notify_time
            metadata.toc
            metadata.toc-autonumbering
            metadata.toc-showcode
            metadata.toc-showmarkdowntxt
            metadata.toc-showtags
            metadata.varInspector

  - repo: https://github.com/pre-commit/mirrors-prettier
    rev: v2.5.1
    hooks:
      - id: prettier

  - repo: https://github.com/pycqa/pydocstyle
    rev: 6.1.1
    hooks:
      - id: pydocstyle

  - repo: https://github.com/ComPWA/mirrors-pyright
<<<<<<< HEAD
    rev: v1.1.221
=======
    rev: v1.1.222
>>>>>>> 450e285a
    hooks:
      - id: pyright

  - repo: https://github.com/asottile/pyupgrade
    rev: v2.31.0
    hooks:
      - id: pyupgrade
        args:
          - --py36-plus

  # The following tools have to be install locally, because they can also be
  # used by code editors (e.g. linting and format-on-save).

  - repo: local
    hooks:
      - id: flake8
        name: flake8
        entry: flake8
        language: system
        types:
          - python

      - id: mypy
        name: mypy
        entry: mypy
        language: system
        require_serial: true
        types:
          - python

      - id: pylint
        name: pylint
        entry: pylint
        args:
          - --rcfile=.pylintrc
          - --score=no
        language: system
        require_serial: true
        types:
          - python<|MERGE_RESOLUTION|>--- conflicted
+++ resolved
@@ -146,11 +146,7 @@
       - id: pydocstyle
 
   - repo: https://github.com/ComPWA/mirrors-pyright
-<<<<<<< HEAD
-    rev: v1.1.221
-=======
     rev: v1.1.222
->>>>>>> 450e285a
     hooks:
       - id: pyright
 
