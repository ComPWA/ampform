--- conflicted
+++ resolved
@@ -40,11 +40,7 @@
       - id: trailing-whitespace
 
   - repo: https://github.com/ComPWA/repo-maintenance
-<<<<<<< HEAD
-    rev: 0.0.164
-=======
     rev: 0.0.166
->>>>>>> ee3e01cb
     hooks:
       - id: check-dev-files
         args:
@@ -61,11 +57,7 @@
           - --extras-require=doc,viz
 
   - repo: https://github.com/nbQA-dev/nbQA
-<<<<<<< HEAD
     rev: 1.6.1
-=======
-    rev: 1.5.3
->>>>>>> ee3e01cb
     hooks:
       - id: nbqa-black
         additional_dependencies:
