--- conflicted
+++ resolved
@@ -236,11 +236,7 @@
    "cell_type": "markdown",
    "metadata": {},
    "source": [
-<<<<<<< HEAD
     "As can be seen, the expression contains several {class}`~sympy.core.symbol.Symbol`s. Some of these represent (kinematic) **variables**, such as the helicity angles $\\phi_0$ and $\\theta_0$ (see {func}`.get_helicity_angle_label` for the meaning of their subscripts). Others will later on be interpreted **parameters** when fitting the model to data.\n",
-=======
-    "As can be seen, the expression contains several {class}`~sympy.core.symbol.Symbol`s. Some of these represent (kinematic) **variables**, such as the helicity angles $\\phi_{12}$ and $\\theta_{12}$ (see {func}`.get_helicity_angle_label` for the meaning of their subscripts). Others will later on be interpreted **parameters** when fitting the model to data.\n",
->>>>>>> 16bc9abc
     "\n",
     "The {class}`.HelicityModel` comes with expressions for these {attr}`~.HelicityModel.kinematic_variables`, so that it's possible to compute them from 4-momentum data."
    ]
@@ -261,11 +257,7 @@
    "metadata": {},
    "outputs": [],
    "source": [
-<<<<<<< HEAD
     "theta = sp.Symbol(\"theta_0\", real=True)\n",
-=======
-    "theta = sp.Symbol(\"theta_12\", real=True)\n",
->>>>>>> 16bc9abc
     "expr = model_no_dynamics.kinematic_variables[theta]\n",
     "expr.doit()"
    ]
