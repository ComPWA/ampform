--- conflicted
+++ resolved
@@ -85,53 +85,28 @@
         ("angular_variables", "expected_distribution_function"),
         [
             (  # cos(theta) distribution from epem decay
-<<<<<<< HEAD
-                "theta_12",
-                1 + sp.cos(sp.Symbol("theta_12", real=True)) ** 2,
+                "theta_02",
+                1 + sp.cos(sp.Symbol("theta_02", real=True)) ** 2,
             ),
             (  # phi distribution of the epem decay
-                "phi_12",
+                "phi_02",
                 1,
             ),
             (  # cos(theta') distribution from D2*
-                "theta_1^12",
+                "theta_0^02",
                 1
-                - (2 * sp.cos(sp.Symbol("theta_1^12", real=True)) ** 2 - 1)
+                - (2 * sp.cos(sp.Symbol("theta_0^02", real=True)) ** 2 - 1)
                 ** 2,
             ),
             (  # phi' distribution of the D2* decay
-                "phi_1^12",
-                3 - 2 * sp.sin(sp.Symbol("phi_1^12", real=True)) ** 2,
+                "phi_0^02",
+                3 - 2 * sp.sin(sp.Symbol("phi_0^02", real=True)) ** 2,
             ),
             (  # 2d distribution of the D2* decay
-                ["theta_1^12", "phi_1^12"],
-                (1 - sp.cos(sp.Symbol("theta_1^12", real=True)) ** 2)
-                * (sp.cos(sp.Symbol("theta_1^12", real=True)) ** 2)
-                * (2 + sp.cos(2 * sp.Symbol("phi_1^12", real=True))),
-=======
-                "theta_0+2",
-                1 + sp.cos(sp.Symbol("theta_0+2", real=True)) ** 2,
-            ),
-            (  # phi distribution of the epem decay
-                "phi_0+2",
-                1,
-            ),
-            (  # cos(theta') distribution from D2*
-                "theta_0,0+2",
-                1
-                - (2 * sp.cos(sp.Symbol("theta_0,0+2", real=True)) ** 2 - 1)
-                ** 2,
-            ),
-            (  # phi' distribution of the D2* decay
-                "phi_0,0+2",
-                3 - 2 * sp.sin(sp.Symbol("phi_0,0+2", real=True)) ** 2,
-            ),
-            (  # 2d distribution of the D2* decay
-                ["theta_0,0+2", "phi_0,0+2"],
-                (1 - sp.cos(sp.Symbol("theta_0,0+2", real=True)) ** 2)
-                * (sp.cos(sp.Symbol("theta_0,0+2", real=True)) ** 2)
-                * (2 + sp.cos(2 * sp.Symbol("phi_0,0+2", real=True))),
->>>>>>> 52990a74
+                ["theta_0^02", "phi_0^02"],
+                (1 - sp.cos(sp.Symbol("theta_0^02", real=True)) ** 2)
+                * (sp.cos(sp.Symbol("theta_0^02", real=True)) ** 2)
+                * (2 + sp.cos(2 * sp.Symbol("phi_0^02", real=True))),
             ),
         ],
     )
@@ -142,15 +117,9 @@
         sympy_model: sp.Expr,
     ) -> None:
         assert {s.name for s in sympy_model.free_symbols} == {
-<<<<<<< HEAD
-            "phi_1^12",
-            "theta_12",
-            "theta_1^12",
-=======
-            "phi_0,0+2",
-            "theta_0+2",
-            "theta_0,0+2",
->>>>>>> 52990a74
+            "phi_0^02",
+            "theta_02",
+            "theta_0^02",
         }
 
         if isinstance(angular_variables, str):
@@ -213,41 +182,22 @@
         ("angular_variables", "expected_distribution_function"),
         [
             (  # theta distribution from D1 decay
-<<<<<<< HEAD
-                "theta_12",
+                "theta_02",
                 sp.Rational(5, 4)
                 + sp.Rational(3, 4)
-                * sp.cos(sp.Symbol("theta_12", real=True)) ** 2,
+                * sp.cos(sp.Symbol("theta_02", real=True)) ** 2,
             ),
             (  # theta distribution from D*
-                "theta_1^12",
+                "theta_0^02",
                 1
                 - sp.Rational(3, 4)
-                * sp.cos(sp.Symbol("theta_1^12", real=True)) ** 2,
+                * sp.cos(sp.Symbol("theta_0^02", real=True)) ** 2,
             ),
             (  # phi distribution of the D* decay
-                "phi_1^12",
+                "phi_0^02",
                 1
                 - sp.Rational(4, 9)
-                * sp.cos(2 * sp.Symbol("phi_1^12", real=True)),
-=======
-                "theta_0+2",
-                sp.Rational(5, 4)
-                + sp.Rational(3, 4)
-                * sp.cos(sp.Symbol("theta_0+2", real=True)) ** 2,
-            ),
-            (  # theta distribution from D*
-                "theta_0,0+2",
-                1
-                - sp.Rational(3, 4)
-                * sp.cos(sp.Symbol("theta_0,0+2", real=True)) ** 2,
-            ),
-            (  # phi distribution of the D* decay
-                "phi_0,0+2",
-                1
-                - sp.Rational(4, 9)
-                * sp.cos(2 * sp.Symbol("phi_0,0+2", real=True)),
->>>>>>> 52990a74
+                * sp.cos(2 * sp.Symbol("phi_0^02", real=True)),
             ),
         ],
     )
@@ -258,15 +208,9 @@
         sympy_model: sp.Expr,
     ) -> None:
         assert {s.name for s in sympy_model.free_symbols} == {
-<<<<<<< HEAD
-            "phi_1^12",
-            "theta_12",
-            "theta_1^12",
-=======
-            "phi_0,0+2",
-            "theta_0+2",
-            "theta_0,0+2",
->>>>>>> 52990a74
+            "phi_0^02",
+            "theta_02",
+            "theta_0^02",
         }
 
         if isinstance(angular_variables, str):
