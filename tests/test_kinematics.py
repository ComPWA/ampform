# pylint: disable=no-member, no-self-use, redefined-outer-name
# cspell:ignore atol doprint
<<<<<<< HEAD
from typing import Dict, List, Tuple
=======
import inspect
import textwrap
from typing import Dict, Tuple
>>>>>>> 81466d4c

import numpy as np
import pytest
import sympy as sp
from numpy.lib.scimath import sqrt as complex_sqrt
from qrules.topology import Topology, create_isobar_topologies
from sympy.printing.numpy import NumPyPrinter

from ampform.helicity.decay import get_parent_id
from ampform.kinematics import (
    BoostMatrix,
    BoostZMatrix,
    Energy,
    FourMomenta,
    FourMomentumSymbol,
    FourMomentumX,
    FourMomentumY,
    FourMomentumZ,
    InvariantMass,
    NegativeMomentum,
    Phi,
    RotationYMatrix,
    RotationZMatrix,
    Theta,
<<<<<<< HEAD
    ThreeMomentum,
    compute_boost_chain,
=======
    ThreeMomentumNorm,
    _ArraySize,
    _OnesArray,
    _ZerosArray,
>>>>>>> 81466d4c
    compute_helicity_angles,
    compute_invariant_masses,
    compute_wigner_rotation_matrix,
    create_four_momentum_symbols,
    three_momentum_norm,
)
from ampform.sympy._array_expressions import (
    ArrayMultiplication,
    ArraySlice,
    ArraySymbol,
)
<<<<<<< HEAD
=======
from ampform.sympy._array_expressions import (
    ArrayMultiplication,
    ArraySlice,
    ArraySymbol,
)
>>>>>>> 81466d4c


@pytest.fixture(scope="session")
def topology_and_momentum_symbols(
    data_sample: Dict[int, np.ndarray]
) -> Tuple[Topology, FourMomenta]:
    n = len(data_sample)
    assert n == 4
    topologies = create_isobar_topologies(n)
    topology = topologies[1]
    momentum_symbols = create_four_momentum_symbols(topology)
    return topology, momentum_symbols


@pytest.fixture(scope="session")
def helicity_angles(
    topology_and_momentum_symbols: Tuple[Topology, FourMomenta]
) -> Dict[str, sp.Expr]:
    topology, momentum_symbols = topology_and_momentum_symbols
    return compute_helicity_angles(momentum_symbols, topology)


class TestBoostMatrix:
    def test_boost_in_z_direction_reduces_to_z_boost(self):
        p = FourMomentumSymbol("p")
        expr = BoostMatrix(p)
        func = sp.lambdify(p, expr.doit(), cse=True)
        p_array = np.array([[5, 0, 0, 1]])
        matrix = func(p_array)[0]
        assert pytest.approx(matrix) == np.array(
            [
                [1.02062073, 0, 0, -0.20412415],
                [0, 1, 0, 0],
                [0, 0, 1, 0],
                [-0.20412415, 0, 0, 1.02062073],
            ]
        )

        beta = three_momentum_norm(p) / Energy(p)
        z_expr = BoostZMatrix(beta)
        z_func = sp.lambdify(p, z_expr.doit(), cse=True)
        z_matrix = z_func(p_array)[0]
        assert pytest.approx(matrix) == z_matrix

    @pytest.mark.parametrize("state_id", [0, 1, 2, 3])
    def test_boost_into_rest_frame_gives_mass(
        self,
        state_id: int,
        data_sample: Dict[int, np.ndarray],
        topology_and_momentum_symbols: Tuple[Topology, FourMomenta],
    ):
        # pylint: disable=too-many-locals
        pi0_mass = 0.135
        masses = {0: pi0_mass, 1: 0, 2: pi0_mass, 3: pi0_mass}
        _, momenta = topology_and_momentum_symbols
        momentum = momenta[state_id]
        momentum_array = data_sample[state_id]
        boost = BoostMatrix(momentum)
        expr = ArrayMultiplication(boost, momentum)
        func = sp.lambdify(momentum, expr.doit(), cse=True)
        boosted_array: np.ndarray = func(momentum_array)
        assert not np.all(np.isnan(boosted_array))
        boosted_array = np.nan_to_num(boosted_array, nan=masses[state_id])
        mass_array = boosted_array[:, 0]
        assert pytest.approx(mass_array, abs=1e-2) == masses[state_id]
        p_xyz = boosted_array[:, 1:]
        assert pytest.approx(p_xyz) == 0

    @pytest.mark.parametrize("state_id", [0, 2, 3])
    def test_boosting_back_gives_original_momentum(
        self, state_id: int, data_sample: Dict[int, np.ndarray]
    ):
        p = FourMomentumSymbol("p")
        boost = BoostMatrix(p)
        inverse_boost = BoostMatrix(NegativeMomentum(p))
        expr = ArrayMultiplication(inverse_boost, boost, p)
        func = sp.lambdify(p, expr.doit(), cse=True)
        momentum_array = data_sample[state_id]
        computed_momentum: np.ndarray = func(momentum_array)
        assert not np.any(np.isnan(computed_momentum))
        assert pytest.approx(computed_momentum, abs=1e-2) == momentum_array


class TestBoostZMatrix:
    def test_boost_into_own_rest_frame_gives_mass(self):
        p = FourMomentumSymbol("p")
<<<<<<< HEAD
        beta = three_momentum_norm(p) / Energy(p)
        expr = BoostZMatrix(beta)
        func = sp.lambdify(p, expr.doit(), cse=True)
=======
        n_events = _ArraySize(p)
        beta = ThreeMomentumNorm(p) / Energy(p)
        expr = BoostZMatrix(beta, n_events)
        func = sp.lambdify(p, expr.doit())
>>>>>>> 81466d4c
        p_array = np.array([[5, 0, 0, 1]])
        boost_z = func(p_array)[0]
        boosted_array = np.einsum("...ij,...j->...i", boost_z, p_array)
        mass = 4.89897949
        assert pytest.approx(boosted_array[0]) == [mass, 0, 0, 0]

        expr = InvariantMass(p)
        func = sp.lambdify(p, expr.doit(), cse=True)
        mass_array = func(p_array)
        assert pytest.approx(mass_array[0]) == mass

    def test_numpycode_cse_in_expression_tree(self):
        p, beta, phi, theta = sp.symbols("p beta phi theta")
        expr = ArrayMultiplication(
            BoostZMatrix(beta, n_events=_ArraySize(p)),
            RotationYMatrix(theta, n_events=_ArraySize(p)),
            RotationZMatrix(phi, n_events=_ArraySize(p)),
            p,
        )
        func = sp.lambdify([], expr.doit(), cse=True)
        src = inspect.getsource(func)
        expected_src = """
        def _lambdifygenerated():
            x0 = 1/sqrt(1 - beta**2)
            x1 = len(p)
            x2 = ones(x1)
            x3 = zeros(x1)
            return (einsum("...ij,...jk,...kl,...l->...i", array(
                    [
                        [x0, x3, x3, -beta*x0],
                        [x3, x2, x3, x3],
                        [x3, x3, x2, x3],
                        [-beta*x0, x3, x3, x0],
                    ]
                ).transpose((2, 0, 1)), array(
                    [
                        [x2, x3, x3, x3],
                        [x3, cos(theta), x3, sin(theta)],
                        [x3, x3, x2, x3],
                        [x3, -sin(theta), x3, cos(theta)],
                    ]
                ).transpose((2, 0, 1)), array(
                    [
                        [x2, x3, x3, x3],
                        [x3, cos(phi), -sin(phi), x3],
                        [x3, sin(phi), cos(phi), x3],
                        [x3, x3, x3, x2],
                    ]
                ).transpose((2, 0, 1)), p))
        """
        expected_src = textwrap.dedent(expected_src)
        assert src.strip() == expected_src.strip()


class TestFourMomentumXYZ:
    def symbols(
        self,
    ) -> Tuple[
        FourMomentumSymbol, Energy, FourMomentumX, FourMomentumY, FourMomentumZ
    ]:
        p = FourMomentumSymbol("p")
        e = Energy(p)
        p_x = FourMomentumX(p)
        p_y = FourMomentumY(p)
        p_z = FourMomentumZ(p)
        return p, e, p_x, p_y, p_z

    def test_elements(self):
        p, e, p_x, p_y, p_z = self.symbols()
        assert e.evaluate() == ArraySlice(p, indices=(slice(None), 0))
        assert p_x.evaluate() == ArraySlice(p, indices=(slice(None), 1))
        assert p_y.evaluate() == ArraySlice(p, indices=(slice(None), 2))
        assert p_z.evaluate() == ArraySlice(p, indices=(slice(None), 3))

    def test_latex(self):
        _, e, p_x, p_y, p_z = self.symbols()
        assert sp.latex(e) == R"E\left(p\right)"
        assert sp.latex(p_x) == "{p}_x"
        assert sp.latex(p_y) == "{p}_y"
        assert sp.latex(p_z) == "{p}_z"
        a, b = sp.symbols("A B", cls=ArraySymbol)
        expr = FourMomentumX(a + b)
        assert sp.latex(expr) == R"\left(A + B\right)_x"


class TestInvariantMass:
    @pytest.mark.parametrize(
        ("state_id", "expected_mass"),
        [
            (0, 0.13498),
            (1, 0.00048 + 0.00032j),
            (2, 0.13498),
            (3, 0.13498),
        ],
    )
    def test_numpy(
        self,
        data_sample: Dict[int, np.ndarray],
        state_id: int,
        expected_mass: float,
    ):
        p = FourMomentumSymbol(f"p{state_id}")
        mass = InvariantMass(p)
        np_mass = sp.lambdify(p, mass.doit(), cse=True)
        four_momenta = data_sample[state_id]
        computed_values = np_mass(four_momenta)
        average_mass = np.average(computed_values)
        assert pytest.approx(average_mass, abs=1e-5) == expected_mass


class TestThreeMomentum:
    @property
    def p_norm(self) -> ThreeMomentum:
        p = FourMomentumSymbol("p")
        return ThreeMomentum(p)

    def test_latex(self):
        latex = sp.latex(self.p_norm)
        assert latex == R"\vec{p}"

    def test_numpy(self):
        numpy_code = _generate_numpy_code(self.p_norm)
        assert numpy_code == "p[:, 1:]"


class TestPhi:
    @property
    def phi(self) -> Theta:
        p = FourMomentumSymbol("p")
        return Phi(p)

    def test_latex(self):
        latex = sp.latex(self.phi)
        assert latex == R"\phi\left(p\right)"

    def test_numpy(self):
        phi = self.phi.doit()
        numpy_code = _generate_numpy_code(phi)
        assert numpy_code == "numpy.arctan2(p[:, 2], p[:, 1])"


class TestTheta:
    @property
    def theta(self) -> Theta:
        p = FourMomentumSymbol("p")
        return Theta(p)

    def test_latex(self):
        latex = sp.latex(self.theta)
        assert latex == R"\theta\left(p\right)"

    def test_numpy(self):
        theta = self.theta.doit()
        numpy_code = _generate_numpy_code(theta)
        assert (
            numpy_code
            == "numpy.arccos(p[:, 3]/numpy.sqrt(sum(p[:, 1:]**2, axis=1)))"
        )


<<<<<<< HEAD
class TestNegativeMomentum:
    def test_same_as_inverse(self, data_sample: Dict[int, np.ndarray]):
        p = FourMomentumSymbol("p")
        expr = NegativeMomentum(p)
        func = sp.lambdify(p, expr.doit(), cse=True)
        for p_array in data_sample.values():
            negative_array = func(p_array)
            assert pytest.approx(negative_array[:, 0]) == p_array[:, 0]
            assert pytest.approx(negative_array[:, 1:]) == -p_array[:, 1:]


=======
class TestRotationYMatrix:
    @pytest.fixture(scope="session")
    def rotation_expr(self):
        angle, n_events = sp.symbols("a n")
        return RotationYMatrix(angle, n_events)

    @pytest.fixture(scope="session")
    def rotation_func(self, rotation_expr):
        angle = sp.Symbol("a")
        rotation_expr = rotation_expr.doit()
        rotation_expr = rotation_expr.subs(sp.Symbol("n"), _ArraySize(angle))
        return sp.lambdify(angle, rotation_expr, cse=True)

    def test_numpycode_cse(self, rotation_expr: RotationYMatrix):
        func = sp.lambdify([], rotation_expr.doit(), cse=True)
        src = inspect.getsource(func)
        expected_src = """
        def _lambdifygenerated():
            return (array(
                    [
                        [ones(n), zeros(n), zeros(n), zeros(n)],
                        [zeros(n), cos(a), zeros(n), sin(a)],
                        [zeros(n), zeros(n), ones(n), zeros(n)],
                        [zeros(n), -sin(a), zeros(n), cos(a)],
                    ]
                ).transpose((2, 0, 1)))
        """
        expected_src = textwrap.dedent(expected_src)
        assert src.strip() == expected_src.strip()

    def test_rotation_over_pi_flips_xz(self, rotation_func):
        vectors = np.array([[1, 1, 1, 1]])
        angle_array = np.array([np.pi])
        rotated_vectors = np.einsum(
            "...ij,...j->...j", rotation_func(angle_array), vectors
        )
        assert pytest.approx(rotated_vectors) == np.array([[1, -1, 1, -1]])


class TestRotationZMatrix:
    @pytest.fixture(scope="session")
    def rotation_expr(self):
        angle, n_events = sp.symbols("a n")
        return RotationZMatrix(angle, n_events)

    @pytest.fixture(scope="session")
    def rotation_func(self, rotation_expr):
        angle = sp.Symbol("a")
        rotation_expr = rotation_expr.doit()
        rotation_expr = rotation_expr.subs(sp.Symbol("n"), _ArraySize(angle))
        return sp.lambdify(angle, rotation_expr, cse=True)

    def test_numpycode_cse(self, rotation_expr: RotationZMatrix):
        func = sp.lambdify([], rotation_expr.doit(), cse=True)
        src = inspect.getsource(func)
        expected_src = """
        def _lambdifygenerated():
            return (array(
                    [
                        [ones(n), zeros(n), zeros(n), zeros(n)],
                        [zeros(n), cos(a), -sin(a), zeros(n)],
                        [zeros(n), sin(a), cos(a), zeros(n)],
                        [zeros(n), zeros(n), zeros(n), ones(n)],
                    ]
                ).transpose((2, 0, 1)))
        """
        expected_src = textwrap.dedent(expected_src)
        assert src.strip() == expected_src.strip()

    def test_rotation_over_pi_flips_xy(self, rotation_func):
        vectors = np.array([[1, 1, 1, 1]])
        angle_array = np.array([np.pi])
        rotated_vectors = np.einsum(
            "...ij,...j->...j", rotation_func(angle_array), vectors
        )
        assert pytest.approx(rotated_vectors) == np.array([[1, -1, -1, 1]])


@pytest.mark.parametrize("rotation", [RotationYMatrix, RotationZMatrix])
def test_rotation_latex_repr_is_identical_with_doit(rotation):
    angle, n_events = sp.symbols("a n")
    expr = rotation(angle, n_events)
    assert sp.latex(expr) == sp.latex(expr.doit())


@pytest.mark.parametrize("rotation", [RotationYMatrix, RotationZMatrix])
def test_rotation_over_multiple_two_pi_is_identity(rotation):
    angle = sp.Symbol("a")
    expr = rotation(angle)
    func = sp.lambdify(angle, expr.doit(), cse=True)
    angle_array = np.arange(-2, 4, 1) * 2 * np.pi
    rotation_matrices = func(angle_array)
    identity = np.array(
        [
            [1, 0, 0, 0],
            [0, 1, 0, 0],
            [0, 0, 1, 0],
            [0, 0, 0, 1],
        ]
    )
    identity = np.tile(identity, reps=(len(angle_array), 1, 1))
    assert pytest.approx(rotation_matrices) == identity


class TestOnesZerosArray:
    @pytest.mark.parametrize("array_type", ["ones", "zeros"])
    @pytest.mark.parametrize("shape", [10, (4, 2), [3, 5, 7]])
    def test_numpycode(self, array_type, shape):
        if array_type == "ones":
            expr_class = _OnesArray
            array_func = np.ones
        elif array_type == "zeros":
            expr_class = _ZerosArray
            array_func = np.zeros
        else:
            raise NotImplementedError
        array_expr = expr_class(shape)
        create_array = sp.lambdify([], array_expr)
        array = create_array()
        np.testing.assert_array_equal(array, array_func(shape))


@pytest.mark.parametrize("use_cse", [False, True])
>>>>>>> 81466d4c
@pytest.mark.parametrize(
    ("angle_name", "expected_values"),
    [
        (
            "phi_0",
            np.array(
                [
                    2.79758,
                    2.51292,
                    -1.07396,
                    -1.88051,
                    1.06433,
                    -2.30129,
                    2.36878,
                    -2.46888,
                    0.568649,
                    -2.8792,
                ]
            ),
        ),
        (
            "theta_0",
            np.arccos(
                [
                    -0.914298,
                    -0.994127,
                    0.769715,
                    -0.918418,
                    0.462214,
                    0.958535,
                    0.496489,
                    -0.674376,
                    0.614968,
                    -0.0330843,
                ]
            ),
        ),
        (
            "phi_1^123",
            np.array(
                [
                    1.04362,
                    1.87349,
                    0.160733,
                    -2.81088,
                    2.84379,
                    2.29128,
                    2.24539,
                    -1.20272,
                    0.615838,
                    2.98067,
                ]
            ),
        ),
        (
            "theta_1^123",
            np.arccos(
                [
                    -0.772533,
                    0.163659,
                    0.556365,
                    0.133251,
                    -0.0264361,
                    0.227188,
                    -0.166924,
                    0.652761,
                    0.443122,
                    0.503577,
                ]
            ),
        ),
        (
            "phi_2^23,123",
            np.array(
                [  # WARNING: subsystem solution (ComPWA) results in pi differences
                    -2.77203 + np.pi,
                    1.45339 - np.pi,
                    -2.51096 + np.pi,
                    2.71085 - np.pi,
                    -1.12706 + np.pi,
                    -3.01323 + np.pi,
                    2.07305 - np.pi,
                    0.502648 - np.pi,
                    -1.23689 + np.pi,
                    1.7605 - np.pi,
                ]
            ),
        ),
        (
            "theta_2^23,123",
            np.arccos(
                [
                    0.460324,
                    -0.410464,
                    0.248566,
                    -0.301959,
                    -0.522502,
                    0.787267,
                    0.488066,
                    0.954167,
                    -0.553114,
                    0.00256349,
                ]
            ),
        ),
    ],
)
def test_compute_helicity_angles(  # pylint: disable=too-many-arguments
    use_cse: bool,
    data_sample: Dict[int, np.ndarray],
    topology_and_momentum_symbols: Tuple[Topology, FourMomenta],
    angle_name: str,
    expected_values: np.ndarray,
    helicity_angles: Dict[str, sp.Expr],
):
    _, momentum_symbols = topology_and_momentum_symbols
    four_momenta = data_sample.values()
    expr = helicity_angles[angle_name]
<<<<<<< HEAD
    np_angle = sp.lambdify(momentum_symbols.values(), expr.doit(), cse=True)
=======
    np_angle = sp.lambdify(momentum_symbols.values(), expr.doit(), cse=use_cse)
>>>>>>> 81466d4c
    computed = np_angle(*four_momenta)
    np.testing.assert_allclose(computed, expected_values, atol=1e-5)


def test_compute_invariant_masses_names(
    topology_and_momentum_symbols: Tuple[Topology, FourMomenta]
):
    topology, momentum_symbols = topology_and_momentum_symbols
    invariant_masses = compute_invariant_masses(momentum_symbols, topology)
    assert set(invariant_masses) == {
        "m_0",
        "m_1",
        "m_2",
        "m_3",
        "m_23",
        "m_123",
        "m_0123",
    }


def test_compute_invariant_masses_single_mass(
    data_sample: Dict[int, np.ndarray],
    topology_and_momentum_symbols: Tuple[Topology, FourMomenta],
):
    topology, momentum_symbols = topology_and_momentum_symbols
    momentum_values = data_sample.values()
    invariant_masses = compute_invariant_masses(momentum_symbols, topology)
    for i in topology.outgoing_edge_ids:
        expr = invariant_masses[f"m_{i}"]
        np_expr = sp.lambdify(momentum_symbols.values(), expr.doit(), cse=True)
        expected = __compute_mass(data_sample[i])
        computed = np_expr(*momentum_values)
        np.testing.assert_allclose(computed, expected, atol=1e-5)


@pytest.mark.parametrize("mass_name", ["m_23", "m_123", "m_0123"])
def test_compute_invariant_masses(
    mass_name: str,
    data_sample: Dict[int, np.ndarray],
    topology_and_momentum_symbols: Tuple[Topology, FourMomenta],
):
    topology, momentum_symbols = topology_and_momentum_symbols
    momentum_values = data_sample.values()
    invariant_masses = compute_invariant_masses(momentum_symbols, topology)

    expr = invariant_masses[mass_name]
    np_expr = sp.lambdify(momentum_symbols.values(), expr.doit(), cse=True)
    computed = np.average(np_expr(*momentum_values))
    indices = map(int, mass_name[2:])
    masses = __compute_mass(sum(data_sample[i] for i in indices))  # type: ignore[arg-type]
    expected = np.average(masses)
    assert pytest.approx(computed, abs=1e-8) == expected


def __compute_mass(array: np.ndarray) -> np.ndarray:
    energy = array[:, 0]
    three_momentum = array[:, 1:]
    mass_squared = energy**2 - np.sum(three_momentum**2, axis=1)
    return complex_sqrt(mass_squared)


def _generate_numpy_code(expr: sp.Expr) -> str:
    printer = NumPyPrinter()
    return printer.doprint(expr)


@pytest.mark.parametrize(
    ("state_id", "expected"),
    [
        (
            0,
            ["B(p0)"],
        ),
        (
            1,
            [
                "B(p1+p2+p3)",
                "B(mul(B(p1+p2+p3), p1))",
            ],
        ),
        (
            2,
            [
                "B(p1+p2+p3)",
                "B(mul(B(p1+p2+p3), p2+p3))",
                "B(mul(B(mul(B(p1+p2+p3), p2+p3)), mul(B(p1+p2+p3), p2)))",
            ],
        ),
        (
            3,
            [
                "B(p1+p2+p3)",
                "B(mul(B(p1+p2+p3), p2+p3))",
                "B(mul(B(mul(B(p1+p2+p3), p2+p3)), mul(B(p1+p2+p3), p3)))",
            ],
        ),
    ],
)
def test_compute_boost_chain(
    state_id: int,
    expected: List[str],
    topology_and_momentum_symbols: Tuple[Topology, FourMomenta],
):
    topology, momentum_symbols = topology_and_momentum_symbols
    boost_chain = compute_boost_chain(topology, momentum_symbols, state_id)
    boost_chain_str = [
        str(expr)
        .replace("BoostMatrix", "B")
        .replace("ArrayMultiplication", "mul")
        .replace(" + ", "+")
        for expr in boost_chain
    ]
    assert boost_chain_str == expected


@pytest.mark.parametrize(
    ("state_id", "expected"),
    [
        (
            0,
            "MatrixMultiplication(BoostMatrix(NegativeMomentum(p0)),"
            " BoostMatrix(p0))",
        ),
        (
            1,
            "MatrixMultiplication(BoostMatrix(NegativeMomentum(p1)),"
            " BoostMatrix(p1 + p2 + p3),"
            " BoostMatrix(ArrayMultiplication(BoostMatrix(p1 + p2 + p3),"
            " p1)))",
        ),
        (
            2,
            "MatrixMultiplication(BoostMatrix(NegativeMomentum(p2)),"
            " BoostMatrix(p1 + p2 + p3),"
            " BoostMatrix(ArrayMultiplication(BoostMatrix(p1 + p2 + p3), p2 +"
            " p3)),"
            " BoostMatrix(ArrayMultiplication(BoostMatrix(ArrayMultiplication(BoostMatrix(p1"
            " + p2 + p3), p2 + p3)), ArrayMultiplication(BoostMatrix(p1 + p2 +"
            " p3), p2))))",
        ),
        (
            3,
            "MatrixMultiplication(BoostMatrix(NegativeMomentum(p3)),"
            " BoostMatrix(p1 + p2 + p3),"
            " BoostMatrix(ArrayMultiplication(BoostMatrix(p1 + p2 + p3), p2 +"
            " p3)),"
            " BoostMatrix(ArrayMultiplication(BoostMatrix(ArrayMultiplication(BoostMatrix(p1"
            " + p2 + p3), p2 + p3)), ArrayMultiplication(BoostMatrix(p1 + p2 +"
            " p3), p3))))",
        ),
    ],
)
def test_compute_wigner_rotation_matrix(
    state_id: int,
    expected: str,
    topology_and_momentum_symbols: Tuple[Topology, FourMomenta],
):
    topology, momenta = topology_and_momentum_symbols
    expr = compute_wigner_rotation_matrix(topology, momenta, state_id)
    assert str(expr) == expected


@pytest.mark.parametrize("state_id", [0, 2, 3])
def test_compute_wigner_rotation_matrix_numpy(
    state_id: int,
    data_sample: Dict[int, np.ndarray],
    topology_and_momentum_symbols: Tuple[Topology, FourMomenta],
):
    topology, momenta = topology_and_momentum_symbols
    expr = compute_wigner_rotation_matrix(topology, momenta, state_id)
    func = sp.lambdify(momenta.values(), expr.doit(), cse=True)
    momentum_array = data_sample[state_id]
    wigner_matrix_array = func(*data_sample.values())
    assert wigner_matrix_array.shape == (len(momentum_array), 4, 4)
    if get_parent_id(topology, state_id) == -1:
        product = np.einsum(
            "...ij,...j->...j", wigner_matrix_array, momentum_array
        )
        assert pytest.approx(product) == momentum_array
    matrix_column_norms = np.linalg.norm(wigner_matrix_array, axis=1)
    assert pytest.approx(matrix_column_norms) == 1<|MERGE_RESOLUTION|>--- conflicted
+++ resolved
@@ -1,12 +1,8 @@
 # pylint: disable=no-member, no-self-use, redefined-outer-name
 # cspell:ignore atol doprint
-<<<<<<< HEAD
-from typing import Dict, List, Tuple
-=======
 import inspect
 import textwrap
-from typing import Dict, Tuple
->>>>>>> 81466d4c
+from typing import Dict, List, Tuple
 
 import numpy as np
 import pytest
@@ -31,15 +27,11 @@
     RotationYMatrix,
     RotationZMatrix,
     Theta,
-<<<<<<< HEAD
     ThreeMomentum,
-    compute_boost_chain,
-=======
-    ThreeMomentumNorm,
     _ArraySize,
     _OnesArray,
     _ZerosArray,
->>>>>>> 81466d4c
+    compute_boost_chain,
     compute_helicity_angles,
     compute_invariant_masses,
     compute_wigner_rotation_matrix,
@@ -51,14 +43,6 @@
     ArraySlice,
     ArraySymbol,
 )
-<<<<<<< HEAD
-=======
-from ampform.sympy._array_expressions import (
-    ArrayMultiplication,
-    ArraySlice,
-    ArraySymbol,
-)
->>>>>>> 81466d4c
 
 
 @pytest.fixture(scope="session")
@@ -145,16 +129,10 @@
 class TestBoostZMatrix:
     def test_boost_into_own_rest_frame_gives_mass(self):
         p = FourMomentumSymbol("p")
-<<<<<<< HEAD
+        n_events = _ArraySize(p)
         beta = three_momentum_norm(p) / Energy(p)
-        expr = BoostZMatrix(beta)
+        expr = BoostZMatrix(beta, n_events)
         func = sp.lambdify(p, expr.doit(), cse=True)
-=======
-        n_events = _ArraySize(p)
-        beta = ThreeMomentumNorm(p) / Energy(p)
-        expr = BoostZMatrix(beta, n_events)
-        func = sp.lambdify(p, expr.doit())
->>>>>>> 81466d4c
         p_array = np.array([[5, 0, 0, 1]])
         boost_z = func(p_array)[0]
         boosted_array = np.einsum("...ij,...j->...i", boost_z, p_array)
@@ -315,7 +293,6 @@
         )
 
 
-<<<<<<< HEAD
 class TestNegativeMomentum:
     def test_same_as_inverse(self, data_sample: Dict[int, np.ndarray]):
         p = FourMomentumSymbol("p")
@@ -327,7 +304,6 @@
             assert pytest.approx(negative_array[:, 1:]) == -p_array[:, 1:]
 
 
-=======
 class TestRotationYMatrix:
     @pytest.fixture(scope="session")
     def rotation_expr(self):
@@ -451,7 +427,6 @@
 
 
 @pytest.mark.parametrize("use_cse", [False, True])
->>>>>>> 81466d4c
 @pytest.mark.parametrize(
     ("angle_name", "expected_values"),
     [
@@ -570,11 +545,7 @@
     _, momentum_symbols = topology_and_momentum_symbols
     four_momenta = data_sample.values()
     expr = helicity_angles[angle_name]
-<<<<<<< HEAD
-    np_angle = sp.lambdify(momentum_symbols.values(), expr.doit(), cse=True)
-=======
     np_angle = sp.lambdify(momentum_symbols.values(), expr.doit(), cse=use_cse)
->>>>>>> 81466d4c
     computed = np_angle(*four_momenta)
     np.testing.assert_allclose(computed, expected_values, atol=1e-5)
 
