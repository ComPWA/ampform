# cspell:ignore einsum
# pylint: disable=arguments-differ,no-member,protected-access,unused-argument
"""Classes and functions for relativistic four-momentum kinematics."""

import itertools
import sys
from typing import TYPE_CHECKING, Any, Dict, List, Set, Union

import attr
import sympy as sp
from attr.validators import instance_of
from qrules.topology import Topology
from qrules.transition import ReactionInfo, StateTransition
from sympy.printing.latex import LatexPrinter
from sympy.printing.numpy import NumPyPrinter

from ampform.helicity.decay import (
    assert_isobar_topology,
    determine_attached_final_state,
    get_sibling_state_id,
    is_opposite_helicity_state,
    list_decay_chain_ids,
)
from ampform.helicity.naming import (
    get_helicity_angle_label,
    get_helicity_suffix,
)
from ampform.sympy import (
    NumPyPrintable,
    UnevaluatedExpression,
    _implement_latex_subscript,
    create_expression,
    implement_doit_method,
    make_commutative,
)
from ampform.sympy._array_expressions import (
    ArrayAxisSum,
    ArrayMultiplication,
    ArraySlice,
    ArraySum,
    ArraySymbol,
    MatrixMultiplication,
)
from ampform.sympy.math import ComplexSqrt

if TYPE_CHECKING:  # pragma: no cover
    if sys.version_info < (3, 10):
        from typing_extensions import TypeAlias
    else:
        from typing import TypeAlias


@attr.s(on_setattr=attr.setters.frozen)
class HelicityAdapter:
    r"""Converter for four-momenta to kinematic variable data.

    The `.create_expressions` method forms the bridge between four-momentum
    data for the decay you are studying and the kinematic variables that are in
    the `.HelicityModel`. These are invariant mass (see
    :func:`.get_invariant_mass_label`) and the :math:`\theta` and :math:`\phi`
    helicity angles (see :func:`.get_helicity_angle_label`).
    """

    reaction_info: ReactionInfo = attr.ib(validator=instance_of(ReactionInfo))
    registered_topologies: Set[Topology] = attr.ib(
        factory=set, init=False, repr=False
    )

    def register_transition(self, transition: StateTransition) -> None:
        if set(self.reaction_info.initial_state) != set(
            transition.initial_states
        ):
            raise ValueError("Transition has mismatching initial state IDs")
        if set(self.reaction_info.final_state) != set(transition.final_states):
            raise ValueError("Transition has mismatching final state IDs")
        for state_id in self.reaction_info.final_state:
            particle = self.reaction_info.initial_state[state_id]
            state = transition.initial_states[state_id]
            if particle != state.particle:
                raise ValueError(
                    "Transition has different initial particle at"
                    f" {state_id}.",
                    f" Expecting: {particle.name}"
                    f" In added transition: {state.particle.name}",
                )
        self.register_topology(transition.topology)

    def register_topology(self, topology: Topology) -> None:
        assert_isobar_topology(topology)
        if len(self.registered_topologies) == 0:
            object.__setattr__(
                self,
                "final_state_ids",
                tuple(sorted(topology.outgoing_edge_ids)),
            )
        if len(topology.incoming_edge_ids) != 1:
            raise ValueError(
                f"Topology has {len(topology.incoming_edge_ids)} incoming"
                " edges, so is not isobar"
            )
        if len(self.registered_topologies) != 0:
            existing_topology = next(iter(self.registered_topologies))
            if (
                (
                    topology.incoming_edge_ids
                    != existing_topology.incoming_edge_ids
                )
                or (
                    topology.outgoing_edge_ids
                    != existing_topology.outgoing_edge_ids
                )
                or (
                    topology.outgoing_edge_ids
                    != existing_topology.outgoing_edge_ids
                )
                or (topology.nodes != existing_topology.nodes)
            ):
                raise ValueError("Edge or node IDs of topology do not match")
        self.registered_topologies.add(topology)

    def permutate_registered_topologies(self) -> None:
        """Register permutations of all `registered_topologies`.

        See :ref:`usage/amplitude:Extend kinematic variables`.
        """
        for topology in set(self.registered_topologies):
            final_state_ids = topology.outgoing_edge_ids
            for permutation in itertools.permutations(final_state_ids):
                id_mapping = dict(zip(topology.outgoing_edge_ids, permutation))
                permuted_topology = attr.evolve(
                    topology,
                    edges={
                        id_mapping.get(i, i): edge
                        for i, edge in topology.edges.items()
                    },
                )
                self.register_topology(permuted_topology)

    def create_expressions(self) -> Dict[str, sp.Expr]:
        output = {}
        for topology in self.registered_topologies:
            four_momenta = create_four_momentum_symbols(topology)
            output.update(compute_helicity_angles(four_momenta, topology))
            output.update(compute_invariant_masses(four_momenta, topology))
        return output


def create_four_momentum_symbols(topology: Topology) -> "FourMomenta":
    """Create a set of array-symbols for a `~qrules.topology.Topology`.

    >>> from qrules.topology import create_isobar_topologies
    >>> topologies = create_isobar_topologies(3)
    >>> create_four_momentum_symbols(topologies[0])
    {0: p0, 1: p1, 2: p2}
    """
    n_final_states = len(topology.outgoing_edge_ids)
    return {i: FourMomentumSymbol(f"p{i}") for i in range(n_final_states)}


FourMomenta = Dict[int, "FourMomentumSymbol"]
"""A mapping of state IDs to their corresponding `FourMomentumSymbol`.

It's best to create a `dict` of `FourMomenta` with
:func:`create_four_momentum_symbols`.
"""
FourMomentumSymbol: "TypeAlias" = ArraySymbol
r"""Array-`~sympy.core.symbol.Symbol` that represents an array of four-momenta.

The array is assumed to be of shape :math:`n\times 4` with :math:`n` the number
of events. The four-momenta are assumed to be in the order
:math:`\left(E,\vec{p}\right)`. See also `Energy`, `FourMomentumX`,
`FourMomentumY`, and `FourMomentumZ`.
"""


# for numpy broadcasting
ArraySlice = make_commutative(ArraySlice)  # type: ignore[misc]


@implement_doit_method
@make_commutative
class Energy(UnevaluatedExpression):
    """Represents the energy-component of a `FourMomentumSymbol`."""

    def __new__(cls, momentum: "FourMomentumSymbol", **hints: Any) -> "Energy":
        return create_expression(cls, momentum, **hints)

    @property
    def _momentum(self) -> "FourMomentumSymbol":
        return self.args[0]

    def evaluate(self) -> ArraySlice:
        return ArraySlice(self._momentum, (slice(None), 0))

    def _latex(self, printer: LatexPrinter, *args: Any) -> str:
        momentum = printer._print(self._momentum)
        return Rf"E\left({momentum}\right)"


@_implement_latex_subscript(subscript="x")
@implement_doit_method
@make_commutative
class FourMomentumX(UnevaluatedExpression):
    """Component :math:`x` of a `FourMomentumSymbol`."""

    def __new__(
        cls, momentum: "FourMomentumSymbol", **hints: Any
    ) -> "FourMomentumX":
        return create_expression(cls, momentum, **hints)

    @property
    def _momentum(self) -> "FourMomentumSymbol":
        return self.args[0]

    def evaluate(self) -> ArraySlice:
        return ArraySlice(self._momentum, (slice(None), 1))


@_implement_latex_subscript(subscript="y")
@implement_doit_method
@make_commutative
class FourMomentumY(UnevaluatedExpression):
    """Component :math:`y` of a `FourMomentumSymbol`."""

    def __new__(
        cls, momentum: "FourMomentumSymbol", **hints: Any
    ) -> "FourMomentumY":
        return create_expression(cls, momentum, **hints)

    @property
    def _momentum(self) -> "FourMomentumSymbol":
        return self.args[0]

    def evaluate(self) -> ArraySlice:
        return ArraySlice(self._momentum, (slice(None), 2))


@_implement_latex_subscript(subscript="z")
@implement_doit_method
@make_commutative
class FourMomentumZ(UnevaluatedExpression):
    """Component :math:`z` of a `FourMomentumSymbol`."""

    def __new__(
        cls, momentum: "FourMomentumSymbol", **hints: Any
    ) -> "FourMomentumZ":
        return create_expression(cls, momentum, **hints)

    @property
    def _momentum(self) -> "FourMomentumSymbol":
        return self.args[0]

    def evaluate(self) -> ArraySlice:
        return ArraySlice(self._momentum, (slice(None), 3))


@implement_doit_method
@make_commutative
<<<<<<< HEAD
class ThreeMomentum(UnevaluatedExpression):
    """Spatial components of a `FourMomentumSymbol`."""
=======
class ThreeMomentumNorm(NumPyPrintable, UnevaluatedExpression):
    """Norm of the three-momentum of a `FourMomentumSymbol`."""
>>>>>>> 8863c26b

    def __new__(
        cls, momentum: "FourMomentumSymbol", **hints: Any
    ) -> "ThreeMomentum":
        return create_expression(cls, momentum, **hints)

    @property
    def _momentum(self) -> "FourMomentumSymbol":
        return self.args[0]

    def evaluate(self) -> ArraySlice:
        three_momentum = ArraySlice(
            self._momentum, (slice(None), slice(1, None))
        )
        return three_momentum

    def _latex(self, printer: LatexPrinter, *args: Any) -> str:
        momentum = printer._print(self._momentum)
        return Rf"\vec{{{momentum}}}"

    def _numpycode(self, printer: NumPyPrinter, *args: Any) -> str:
        return printer._print(self.evaluate())


@implement_doit_method
@make_commutative
class EuclideanNorm(UnevaluatedExpression):
    """Take the euclidean norm of an array over axis 1."""

    def __new__(
        cls, vector: "FourMomentumSymbol", **hints: Any
    ) -> "EuclideanNorm":
        return create_expression(cls, vector, **hints)

    @property
    def _vector(self) -> "FourMomentumSymbol":
        return self.args[0]

    def evaluate(self) -> ArraySlice:
        norm_squared = ArrayAxisSum(self._vector**2, axis=1)
        return sp.sqrt(norm_squared)

    def _latex(self, printer: LatexPrinter, *args: Any) -> str:
        vector = printer._print(self._vector)
        return Rf"\left|{vector}\right|"

    def _numpycode(self, printer: NumPyPrinter, *args: Any) -> str:
        return printer._print(self.evaluate())


def three_momentum_norm(momentum: FourMomentumSymbol) -> EuclideanNorm:
    return EuclideanNorm(ThreeMomentum(momentum))


@implement_doit_method
@make_commutative
class InvariantMass(UnevaluatedExpression):
    """Invariant mass of a `FourMomentumSymbol`."""

    def __new__(cls, momentum: "FourMomentumSymbol", **hints: Any) -> "Energy":
        return create_expression(cls, momentum, **hints)

    @property
    def _momentum(self) -> "FourMomentumSymbol":
        return self.args[0]

    def evaluate(self) -> ArraySlice:
        p = self._momentum
        p_xyz = ThreeMomentum(p)
        return ComplexSqrt(Energy(p) ** 2 - EuclideanNorm(p_xyz) ** 2)

    def _latex(self, printer: LatexPrinter, *args: Any) -> str:
        momentum = printer._print(self._momentum)
        return f"m_{{{momentum}}}"


@implement_doit_method
@make_commutative
class Phi(UnevaluatedExpression):
    r"""Azimuthal angle :math:`\phi` of a `FourMomentumSymbol`."""

    def __new__(cls, momentum: "FourMomentumSymbol", **hints: Any) -> "Phi":
        return create_expression(cls, momentum, **hints)

    @property
    def _momentum(self) -> "FourMomentumSymbol":
        return self.args[0]

    def evaluate(self) -> sp.Expr:
        p = self._momentum
        return sp.atan2(FourMomentumY(p), FourMomentumX(p))

    def _latex(self, printer: LatexPrinter, *args: Any) -> str:
        momentum = printer._print(self._momentum)
        return Rf"\phi\left({momentum}\right)"


@implement_doit_method
@make_commutative
class Theta(UnevaluatedExpression):
    r"""Polar (elevation) angle :math:`\theta` of a `FourMomentumSymbol`."""

    def __new__(cls, momentum: "FourMomentumSymbol", **hints: Any) -> "Theta":
        return create_expression(cls, momentum, **hints)

    @property
    def _momentum(self) -> "FourMomentumSymbol":
        return self.args[0]

    def evaluate(self) -> sp.Expr:
        p = self._momentum
        return sp.acos(FourMomentumZ(p) / three_momentum_norm(p))

    def _latex(self, printer: LatexPrinter, *args: Any) -> str:
        momentum = printer._print(self._momentum)
        return Rf"\theta\left({momentum}\right)"


<<<<<<< HEAD
@implement_doit_method
@make_commutative
class NegativeMomentum(UnevaluatedExpression):
    r"""Invert the spatial components of a `FourMomentumSymbol`."""

    def __new__(cls, momentum: "FourMomentumSymbol", **hints: Any) -> "Theta":
        return create_expression(cls, momentum, **hints)

    @property
    def _momentum(self) -> "FourMomentumSymbol":
        return self.args[0]

    def evaluate(self) -> sp.Expr:
        p = self._momentum
        eta = MinkowskiMetric(p)
        return ArrayMultiplication(eta, p)

    def _latex(self, printer: LatexPrinter, *args: Any) -> str:
        momentum = printer._print(self._momentum)
        return Rf"-\left({momentum}\right)"


class MinkowskiMetric(sp.Expr):
    # pylint: disable=no-self-use
    r"""Minkowski metric :math:`\eta = (1, -1, -1, -1)`."""

    def __new__(
        cls, momentum: FourMomentumSymbol, **hints: Any
    ) -> "MinkowskiMetric":
        return create_expression(cls, momentum, **hints)

    @property
    def _momentum(self) -> "MinkowskiMetric":
        return self.args[0]

    def as_explicit(self) -> sp.Expr:
        return sp.Matrix(
            [
                [1, 0, 0, 0],
                [0, -1, 0, 0],
                [0, 0, -1, 0],
                [0, 0, 0, -1],
            ]
        )

    def _latex(self, printer: LatexPrinter, *args: Any) -> str:
        return R"\boldsymbol{\eta}"

    def _numpycode(self, printer: NumPyPrinter, *args: Any) -> str:
        printer.module_imports[printer._module].update(
            {"array", "ones", "zeros"}
        )
        momentum = printer._print(self._momentum)
        n_events = f"len({momentum})"
        zeros = f"zeros({n_events})"
        ones = f"ones({n_events})"
        return f"""array(
            [
                [{ones}, {zeros}, {zeros}, {zeros}],
                [{zeros}, -{ones}, {zeros}, {zeros}],
                [{zeros}, {zeros}, -{ones}, {zeros}],
                [{zeros}, {zeros}, {zeros}, -{ones}],
            ]
        ).transpose((2, 0, 1))"""


class BoostZMatrix(sp.Expr):
=======
class BoostZMatrix(NumPyPrintable):
>>>>>>> 8863c26b
    """Represents a Lorentz boost matrix in the :math:`z`-direction."""

    def __new__(cls, beta: sp.Expr, **kwargs: Any) -> "BoostZMatrix":
        return create_expression(cls, beta, **kwargs)

    @property
    def beta(self) -> sp.Expr:
        r"""Velocity in the :math:`z`-direction, :math:`\beta=p_z/E`."""
        return self.args[0]

    def as_explicit(self) -> sp.Expr:
        beta = self.beta
        gamma = 1 / ComplexSqrt(1 - beta**2)
        return sp.Matrix(
            [
                [gamma, 0, 0, -gamma * beta],
                [0, 1, 0, 0],
                [0, 0, 1, 0],
                [-gamma * beta, 0, 0, gamma],
            ]
        )

    def _latex(self, printer: LatexPrinter, *args: Any) -> str:
        beta = printer._print(self.beta)
        return Rf"\boldsymbol{{B_z}}\left({beta}\right)"

    def _numpycode(self, printer: NumPyPrinter, *args: Any) -> str:
        printer.module_imports[printer._module].update(
            {"array", "ones", "zeros", "sqrt"}
        )
        beta = printer._print(self.beta)
        gamma = f"1 / sqrt(1 - ({beta}) ** 2)"
        n_events = f"len({beta})"
        zeros = f"zeros({n_events})"
        ones = f"ones({n_events})"
        return f"""array(
            [
                [{gamma}, {zeros}, {zeros}, -{gamma} * {beta}],
                [{zeros}, {ones}, {zeros}, {zeros}],
                [{zeros}, {zeros}, {ones}, {zeros}],
                [-{gamma} * {beta}, {zeros}, {zeros}, {gamma}],
            ]
        ).transpose((2, 0, 1))"""


<<<<<<< HEAD
@implement_doit_method
class BoostMatrix(UnevaluatedExpression):
    r"""Compute a rank-3 Lorentz boost matrix from a `FourMomentumSymbol`.

    Wrapper class around `.RapidityBoostMatrix` that makes LaTeX more concise.
    """

    def __new__(cls, momentum: sp.Expr, **kwargs: Any) -> "BoostMatrix":
        return create_expression(cls, momentum, **kwargs)

    @property
    def _momentum(self) -> sp.Expr:
        return self.args[0]

    def as_explicit(self) -> sp.Expr:
        self.evaluate().as_explicit()

    def evaluate(self) -> ArraySlice:
        energy = Energy(self._momentum)
        beta_vector = self._momentum / energy
        beta_x = ArraySlice(beta_vector, (slice(None), 1))
        beta_y = ArraySlice(beta_vector, (slice(None), 2))
        beta_z = ArraySlice(beta_vector, (slice(None), 3))
        return RapidityBoostMatrix(beta_x, beta_y, beta_z)

    def _latex(self, printer: LatexPrinter, *args: Any) -> str:
        momentum = printer._print(self._momentum)
        return Rf"\boldsymbol{{B}}\left({momentum}\right)"


class RapidityBoostMatrix(sp.Expr):
    r"""Compute a rank-3 Lorentz boost matrix from rapidity :math:`\vec\beta`.

    Args:
        beta_x:
        beta_y:
        beta_z: Elements of the rapidity vector
            :math:`\vec\beta = \vec{p}/E`, with :math:`\vec{p}` a
            `ThreeMomentum` and :math:`E` its `Energy`.

    .. note:: The reason that this class is constructed from elements of
        :math:`\vec{\beta}` and not directly of a `FourMomentumSymbol` (as in
        `BoostMatrix`) is that SymPy can then extract the expressions for
        :math:`\vec\beta` as common sub-expressions with
        :func:`~sympy.simplify.cse_main.cse`. This is important for
        :func:`~sympy.utilities.lambdify.lambdify`, which speeds up
        computations with `TensorWaves <https://tensorwaves.rtfd.io>`_.
    """

    def __new__(
        cls, beta_x: sp.Expr, beta_y: sp.Expr, beta_z: sp.Expr, **kwargs: Any
    ) -> "BoostZMatrix":
        return create_expression(cls, beta_x, beta_y, beta_z, **kwargs)

    @property
    def _beta_x(self) -> sp.Expr:
        return self.args[0]

    @property
    def _beta_y(self) -> sp.Expr:
        return self.args[1]

    @property
    def _beta_z(self) -> sp.Expr:
        return self.args[2]

    def as_explicit(self) -> sp.Expr:
        b_x = self._beta_x
        b_y = self._beta_y
        b_z = self._beta_z
        beta_squared = b_x**2 + b_y**2 + b_z**2
        g = 1 / ComplexSqrt(1 - beta_squared)
        return sp.Matrix(
            [
                [g, -g * b_x, -g * b_y, -g * b_z],
                [
                    -g * b_x,
                    1 + (g - 1) * b_x**2 / beta_squared,
                    (g - 1) * b_y * b_x / beta_squared,
                    (g - 1) * b_z * b_x / beta_squared,
                ],
                [
                    -g * b_y,
                    (g - 1) * b_x * b_y / beta_squared,
                    1 + (g - 1) * b_y**2 / beta_squared,
                    (g - 1) * b_z * b_y / beta_squared,
                ],
                [
                    -g * b_z,
                    (g - 1) * b_x * b_z / beta_squared,
                    (g - 1) * b_y * b_z / beta_squared,
                    1 + (g - 1) * b_z**2 / beta_squared,
                ],
            ]
        )

    def _latex(self, printer: LatexPrinter, *args: Any) -> str:
        betas = map(printer._print, self.args)
        return Rf"\boldsymbol{{B}}\left({', '.join(betas)}\right)"

    def _numpycode(self, printer: NumPyPrinter, *args: Any) -> str:
        return (
            printer._print(self.as_explicit().doit(), *args)
            + ".transpose((2, 0, 1))"
        )


class RotationYMatrix(sp.Expr):
=======
class RotationYMatrix(NumPyPrintable):
>>>>>>> 8863c26b
    """Rotation matrix around the :math:`y`-axis for a `FourMomentumSymbol`."""

    def __new__(cls, angle: sp.Expr, **hints: Any) -> "RotationYMatrix":
        return create_expression(cls, angle, **hints)

    @property
    def angle(self) -> sp.Expr:
        """Angle with which to rotate, see e.g. `Phi` and `Theta`."""
        return self.args[0]

    def as_explicit(self) -> sp.Expr:
        angle = self.angle
        return sp.Matrix(
            [
                [1, 0, 0, 0],
                [0, sp.cos(angle), 0, sp.sin(angle)],
                [0, 0, 1, 0],
                [0, -sp.sin(angle), 0, sp.cos(angle)],
            ]
        )

    def _latex(self, printer: LatexPrinter, *args: Any) -> str:
        angle, *_ = self.args
        angle = printer._print(angle)
        return Rf"\boldsymbol{{R_y}}\left({angle}\right)"

    def _numpycode(self, printer: NumPyPrinter, *args: Any) -> str:
        printer.module_imports[printer._module].update(
            {"array", "cos", "ones", "zeros", "sin"}
        )
        angle = printer._print(self.angle)
        n_events = f"len({angle})"
        zeros = f"zeros({n_events})"
        ones = f"ones({n_events})"
        return f"""array(
            [
                [{ones}, {zeros}, {zeros}, {zeros}],
                [{zeros}, cos({angle}), {zeros}, sin({angle})],
                [{zeros}, {zeros}, {ones}, {zeros}],
                [{zeros}, -sin({angle}), {zeros}, cos({angle})],
            ]
        ).transpose((2, 0, 1))"""


class RotationZMatrix(NumPyPrintable):
    """Rotation matrix around the :math:`z`-axis for a `FourMomentumSymbol`."""

    def __new__(cls, angle: sp.Expr, **hints: Any) -> "RotationZMatrix":
        return create_expression(cls, angle, **hints)

    @property
    def angle(self) -> sp.Expr:
        """Angle with which to rotate, see e.g. `Phi` and `Theta`."""
        return self.args[0]

    def as_explicit(self) -> sp.Expr:
        angle = self.args[0]
        return sp.Matrix(
            [
                [1, 0, 0, 0],
                [0, sp.cos(angle), -sp.sin(angle), 0],
                [0, sp.sin(angle), sp.cos(angle), 0],
                [0, 0, 0, 1],
            ]
        )

    def _latex(self, printer: LatexPrinter, *args: Any) -> str:
        angle, *_ = self.args
        angle = printer._print(angle)
        return Rf"\boldsymbol{{R_z}}\left({angle}\right)"

    def _numpycode(self, printer: NumPyPrinter, *args: Any) -> str:
        printer.module_imports[printer._module].update(
            {"array", "cos", "ones", "zeros", "sin"}
        )
        angle = printer._print(self.angle)
        n_events = f"len({angle})"
        zeros = f"zeros({n_events})"
        ones = f"ones({n_events})"
        return f"""array(
            [
                [{ones}, {zeros}, {zeros}, {zeros}],
                [{zeros}, cos({angle}), -sin({angle}), {zeros}],
                [{zeros}, sin({angle}), cos({angle}), {zeros}],
                [{zeros}, {zeros}, {zeros}, {ones}],
            ]
        ).transpose((2, 0, 1))"""


def compute_helicity_angles(
    four_momenta: "FourMomenta", topology: Topology
) -> Dict[str, sp.Expr]:
    """Formulate expressions for all helicity angles in a topology.

    Formulate expressions (`~sympy.core.expr.Expr`) for all helicity angles
    appearing in a given `~qrules.topology.Topology`. The expressions are given
    in terms of `FourMomenta` The expressions returned as values in a
    `dict`, where the keys are defined by :func:`.get_helicity_angle_label`.

    Example
    -------
    >>> from qrules.topology import create_isobar_topologies
    >>> topologies = create_isobar_topologies(3)
    >>> topology = topologies[0]
    >>> four_momenta = create_four_momentum_symbols(topology)
    >>> angles = compute_helicity_angles(four_momenta, topology)
    >>> angles["theta_0"]
    Theta(p1 + p2)
    """
    if topology.outgoing_edge_ids != set(four_momenta):
        raise ValueError(
            f"Momentum IDs {set(four_momenta)} do not match "
            f"final state edge IDs {set(topology.outgoing_edge_ids)}"
        )

    def __recursive_helicity_angles(  # pylint: disable=too-many-locals
        four_momenta: "FourMomenta", node_id: int
    ) -> Dict[str, sp.Expr]:
        helicity_angles: Dict[str, sp.Expr] = {}
        child_state_ids = sorted(
            topology.get_edge_ids_outgoing_from_node(node_id)
        )
        if all(
            topology.edges[i].ending_node_id is None for i in child_state_ids
        ):
            state_id = child_state_ids[0]
            if is_opposite_helicity_state(topology, state_id):
                state_id = child_state_ids[1]
            four_momentum = four_momenta[state_id]
            phi_label, theta_label = get_helicity_angle_label(
                topology, state_id
            )
            helicity_angles[phi_label] = Phi(four_momentum)
            helicity_angles[theta_label] = Theta(four_momentum)
        for state_id in child_state_ids:
            edge = topology.edges[state_id]
            if edge.ending_node_id is not None:
                # recursively determine all momenta ids in the list
                sub_momenta_ids = determine_attached_final_state(
                    topology, state_id
                )
                if len(sub_momenta_ids) > 1:
                    # add all of these momenta together -> defines new subsystem
                    four_momentum = ArraySum(
                        *[four_momenta[i] for i in sub_momenta_ids]
                    )

                    # boost all of those momenta into this new subsystem
                    phi = Phi(four_momentum)
                    theta = Theta(four_momentum)
                    p3_norm = three_momentum_norm(four_momentum)
                    beta = p3_norm / Energy(four_momentum)
                    new_momentum_pool = {
                        k: ArrayMultiplication(
                            BoostZMatrix(beta),
                            RotationYMatrix(-theta),
                            RotationZMatrix(-phi),
                            p,
                        )
                        for k, p in four_momenta.items()
                        if k in sub_momenta_ids
                    }

                    # register current angle variables
                    if is_opposite_helicity_state(topology, state_id):
                        state_id = get_sibling_state_id(topology, state_id)
                    phi_label, theta_label = get_helicity_angle_label(
                        topology, state_id
                    )
                    helicity_angles[phi_label] = Phi(four_momentum)
                    helicity_angles[theta_label] = Theta(four_momentum)

                    # call next recursion
                    angles = __recursive_helicity_angles(
                        new_momentum_pool,
                        edge.ending_node_id,
                    )
                    helicity_angles.update(angles)

        return helicity_angles

    initial_state_id = next(iter(topology.incoming_edge_ids))
    initial_state_edge = topology.edges[initial_state_id]
    assert initial_state_edge.ending_node_id is not None
    return __recursive_helicity_angles(
        four_momenta, initial_state_edge.ending_node_id
    )


def compute_invariant_masses(
    four_momenta: "FourMomenta", topology: Topology
) -> Dict[str, sp.Expr]:
    """Compute the invariant masses for all final state combinations."""
    if topology.outgoing_edge_ids != set(four_momenta):
        raise ValueError(
            f"Momentum IDs {set(four_momenta)} do not match "
            f"final state edge IDs {set(topology.outgoing_edge_ids)}"
        )
    invariant_masses = {}
    for state_id in topology.edges:
        attached_state_ids = determine_attached_final_state(topology, state_id)
        total_momentum = ArraySum(
            *[four_momenta[i] for i in attached_state_ids]
        )
        invariant_mass = InvariantMass(total_momentum)
        name = get_invariant_mass_label(topology, state_id)
        invariant_masses[name] = invariant_mass
    return invariant_masses


def compute_wigner_angles(
    topology: Topology, momenta: "FourMomenta", state_id: int
) -> Dict[str, sp.Expr]:
    """Create an `~sympy.core.expr.Expr` for each angle in a Wigner rotation.

    Implementation of (B.2-4) in
    :cite:`marangottoHelicityAmplitudesGeneric2020`, with :math:`x'_z` etc.
    taken from the result of :func:`compute_wigner_rotation_matrix`.
    """
    wigner_rotation_matrix = compute_wigner_rotation_matrix(
        topology, momenta, state_id
    )
    x_z = ArraySlice(wigner_rotation_matrix, (slice(None), 1, 3))
    y_z = ArraySlice(wigner_rotation_matrix, (slice(None), 2, 3))
    z_x = ArraySlice(wigner_rotation_matrix, (slice(None), 3, 1))
    z_y = ArraySlice(wigner_rotation_matrix, (slice(None), 3, 2))
    z_z = ArraySlice(wigner_rotation_matrix, (slice(None), 3, 3))
    alpha = sp.atan2(z_y, z_x)
    beta = sp.acos(z_z)
    gamma = sp.atan2(y_z, -x_z)
    suffix = get_helicity_suffix(topology, state_id)
    return {
        f"alpha{suffix}": alpha,
        f"beta{suffix}": beta,
        f"gamma{suffix}": gamma,
    }


def compute_wigner_rotation_matrix(
    topology: Topology, momenta: "FourMomenta", state_id: int
) -> MatrixMultiplication:
    """Compute a Wigner rotation matrix.

    Implementation of Eq. (36) in
    :cite:`marangottoHelicityAmplitudesGeneric2020`.
    """
    momentum = momenta[state_id]
    inverted_direct_boost = BoostMatrix(NegativeMomentum(momentum))
    boost_chain = compute_boost_chain(topology, momenta, state_id)
    return MatrixMultiplication(inverted_direct_boost, *boost_chain)


def compute_boost_chain(
    topology: Topology, momenta: "FourMomenta", state_id: int
) -> List[BoostMatrix]:
    boost_matrices = []
    decay_chain_state_ids = __get_boost_chain_ids(topology, state_id)
    boosted_momenta = {
        i: get_four_momentum_sum(topology, momenta, i)
        for i in decay_chain_state_ids
    }
    for current_state_id in decay_chain_state_ids:
        current_momentum = boosted_momenta[current_state_id]
        boost = BoostMatrix(current_momentum)
        boosted_momenta = {
            i: ArrayMultiplication(boost, p)
            for i, p in boosted_momenta.items()
        }
        boost_matrices.append(boost)
    return boost_matrices


def __get_boost_chain_ids(topology: Topology, state_id: int) -> List[int]:
    """Get the state IDs from first resonance to this final state.

    >>> from qrules.topology import create_isobar_topologies
    >>> topology = create_isobar_topologies(3)[0]
    >>> __get_boost_chain_ids(topology, state_id=0)
    [0]
    >>> __get_boost_chain_ids(topology, state_id=1)
    [3, 1]
    >>> __get_boost_chain_ids(topology, state_id=2)
    [3, 2]
    """
    decay_chain_state_ids = list(
        reversed(list_decay_chain_ids(topology, state_id))
    )
    initial_state_id = next(iter(topology.incoming_edge_ids))
    decay_chain_state_ids.remove(initial_state_id)
    return decay_chain_state_ids


def get_four_momentum_sum(
    topology: Topology, momenta: "FourMomenta", state_id: int
) -> Union[ArraySum, FourMomentumSymbol]:
    """Get the `FourMomentumSymbol` or sum of momenta for **any** edge ID.

    If the edge ID is a final state ID, return its `FourMomentumSymbol`. If
    it's an intermediate edge ID, return the sum of the momenta of the final
    states to which it decays.

    >>> from qrules.topology import create_isobar_topologies
    >>> topology = create_isobar_topologies(3)[0]
    >>> momenta = create_four_momentum_symbols(topology)
    >>> get_four_momentum_sum(topology, momenta, state_id=0)
    p0
    >>> get_four_momentum_sum(topology, momenta, state_id=3)
    p1 + p2
    """
    if state_id in topology.outgoing_edge_ids:
        return momenta[state_id]
    sub_momenta_ids = determine_attached_final_state(topology, state_id)
    return ArraySum(*[momenta[i] for i in sub_momenta_ids])


def get_invariant_mass_label(topology: Topology, state_id: int) -> str:
    """Generate an invariant mass label for a state (edge on a topology).

    Example
    -------
    In the case shown in Figure :ref:`one-to-five-topology-0`, the invariant
    mass of state :math:`5` is :math:`m_{034}`, because
    :math:`p_5=p_0+p_3+p_4`:

    >>> from qrules.topology import create_isobar_topologies
    >>> topologies = create_isobar_topologies(5)
    >>> get_invariant_mass_label(topologies[0], state_id=5)
    'm_034'

    Naturally, the 'invariant' mass label for a final state is just the mass of the
    state itself:

    >>> get_invariant_mass_label(topologies[0], state_id=1)
    'm_1'
    """
    final_state_ids = determine_attached_final_state(topology, state_id)
    return f"m_{''.join(map(str, sorted(final_state_ids)))}"<|MERGE_RESOLUTION|>--- conflicted
+++ resolved
@@ -256,13 +256,8 @@
 
 @implement_doit_method
 @make_commutative
-<<<<<<< HEAD
 class ThreeMomentum(UnevaluatedExpression):
     """Spatial components of a `FourMomentumSymbol`."""
-=======
-class ThreeMomentumNorm(NumPyPrintable, UnevaluatedExpression):
-    """Norm of the three-momentum of a `FourMomentumSymbol`."""
->>>>>>> 8863c26b
 
     def __new__(
         cls, momentum: "FourMomentumSymbol", **hints: Any
@@ -381,7 +376,6 @@
         return Rf"\theta\left({momentum}\right)"
 
 
-<<<<<<< HEAD
 @implement_doit_method
 @make_commutative
 class NegativeMomentum(UnevaluatedExpression):
@@ -404,7 +398,7 @@
         return Rf"-\left({momentum}\right)"
 
 
-class MinkowskiMetric(sp.Expr):
+class MinkowskiMetric(NumPyPrintable):
     # pylint: disable=no-self-use
     r"""Minkowski metric :math:`\eta = (1, -1, -1, -1)`."""
 
@@ -448,10 +442,7 @@
         ).transpose((2, 0, 1))"""
 
 
-class BoostZMatrix(sp.Expr):
-=======
 class BoostZMatrix(NumPyPrintable):
->>>>>>> 8863c26b
     """Represents a Lorentz boost matrix in the :math:`z`-direction."""
 
     def __new__(cls, beta: sp.Expr, **kwargs: Any) -> "BoostZMatrix":
@@ -497,7 +488,6 @@
         ).transpose((2, 0, 1))"""
 
 
-<<<<<<< HEAD
 @implement_doit_method
 class BoostMatrix(UnevaluatedExpression):
     r"""Compute a rank-3 Lorentz boost matrix from a `FourMomentumSymbol`.
@@ -528,7 +518,7 @@
         return Rf"\boldsymbol{{B}}\left({momentum}\right)"
 
 
-class RapidityBoostMatrix(sp.Expr):
+class RapidityBoostMatrix(NumPyPrintable):
     r"""Compute a rank-3 Lorentz boost matrix from rapidity :math:`\vec\beta`.
 
     Args:
@@ -605,10 +595,7 @@
         )
 
 
-class RotationYMatrix(sp.Expr):
-=======
 class RotationYMatrix(NumPyPrintable):
->>>>>>> 8863c26b
     """Rotation matrix around the :math:`y`-axis for a `FourMomentumSymbol`."""
 
     def __new__(cls, angle: sp.Expr, **hints: Any) -> "RotationYMatrix":
