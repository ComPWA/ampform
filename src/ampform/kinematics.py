--- conflicted
+++ resolved
@@ -1,14 +1,20 @@
 # cspell:ignore einsum
-# pylint: disable=arguments-differ,no-member,protected-access,unused-argument
+# pylint: disable=arguments-differ,no-member,protected-access,too-many-lines
+# pylint: disable=unused-argument
 """Classes and functions for relativistic four-momentum kinematics."""
 
 import itertools
 import sys
-<<<<<<< HEAD
-from typing import TYPE_CHECKING, Any, Dict, List, Set, Union
-=======
-from typing import TYPE_CHECKING, Any, Dict, Optional, Sequence, Set, Union
->>>>>>> 81466d4c
+from typing import (
+    TYPE_CHECKING,
+    Any,
+    Dict,
+    List,
+    Optional,
+    Sequence,
+    Set,
+    Union,
+)
 
 import attr
 import sympy as sp
@@ -405,7 +411,6 @@
 
 
 @implement_doit_method
-<<<<<<< HEAD
 @make_commutative
 class NegativeMomentum(UnevaluatedExpression):
     r"""Invert the spatial components of a `FourMomentumSymbol`."""
@@ -471,12 +476,9 @@
         ).transpose((2, 0, 1))"""
 
 
-class BoostZMatrix(NumPyPrintable):
-    """Represents a Lorentz boost matrix in the :math:`z`-direction."""
-=======
+@implement_doit_method
 class BoostZMatrix(UnevaluatedExpression):
     r"""Represents a Lorentz boost matrix in the :math:`z`-direction.
->>>>>>> 81466d4c
 
     Args:
         beta: Velocity in the :math:`z`-direction, :math:`\beta=p_z/E`.
@@ -492,13 +494,8 @@
         return create_expression(cls, beta, n_events, **kwargs)
 
     def as_explicit(self) -> sp.Expr:
-<<<<<<< HEAD
-        beta = self.beta
+        beta = self.args[0]
         gamma = 1 / ComplexSqrt(1 - beta**2)
-=======
-        beta = self.args[0]
-        gamma = 1 / sp.sqrt(1 - beta**2)
->>>>>>> 81466d4c
         return sp.Matrix(
             [
                 [gamma, 0, 0, -gamma * beta],
@@ -556,7 +553,6 @@
 
 
 @implement_doit_method
-<<<<<<< HEAD
 class BoostMatrix(UnevaluatedExpression):
     r"""Compute a rank-3 Lorentz boost matrix from a `FourMomentumSymbol`."""
 
@@ -642,12 +638,9 @@
         )
 
 
-class RotationYMatrix(NumPyPrintable):
-    """Rotation matrix around the :math:`y`-axis for a `FourMomentumSymbol`."""
-=======
+@implement_doit_method
 class RotationYMatrix(UnevaluatedExpression):
     r"""Rotation matrix around the :math:`y`-axis for a `FourMomentumSymbol`.
->>>>>>> 81466d4c
 
     Args:
         angle: Angle with which to rotate, see e.g. `Phi` and `Theta`.
