--- conflicted
+++ resolved
@@ -5,21 +5,15 @@
 
 import itertools
 import sys
-<<<<<<< HEAD
-=======
 from collections import abc
 from functools import singledispatch
->>>>>>> 9542c50c
 from typing import (
     TYPE_CHECKING,
     Any,
     Dict,
-<<<<<<< HEAD
-    List,
-=======
     FrozenSet,
     Iterable,
->>>>>>> 9542c50c
+    List,
     Optional,
     Sequence,
     Set,
