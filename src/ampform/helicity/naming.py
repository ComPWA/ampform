"""Generate descriptions used in the `~ampform.helicity` formalism."""

import re
from functools import lru_cache
from typing import Dict, List, Optional, Tuple, Union

import sympy as sp
from qrules.topology import Topology
from qrules.transition import State, StateTransition

from .decay import (
    assert_isobar_topology,
    determine_attached_final_state,
    get_helicity_info,
    get_sorted_states,
)


class HelicityAmplitudeNameGenerator:
    def __init__(self) -> None:
        self.parity_partner_coefficient_mapping: Dict[str, str] = {}

    def register_amplitude_coefficient_name(
        self, transition: StateTransition
    ) -> None:
        for node_id in transition.topology.nodes:
            (
                coefficient_suffix,
                parity_partner_coefficient_suffix,
                priority_partner_coefficient_suffix,
            ) = self.__generate_amplitude_coefficient_couple(
                transition, node_id
            )

            if transition.interactions[node_id].parity_prefactor is None:
                continue

            if (
                coefficient_suffix
                not in self.parity_partner_coefficient_mapping
            ):
                if (
                    parity_partner_coefficient_suffix
                    in self.parity_partner_coefficient_mapping
                ):
                    if (
                        parity_partner_coefficient_suffix
                        == priority_partner_coefficient_suffix
                    ):
                        self.parity_partner_coefficient_mapping[
                            coefficient_suffix
                        ] = parity_partner_coefficient_suffix
                    else:
                        self.parity_partner_coefficient_mapping[
                            parity_partner_coefficient_suffix
                        ] = coefficient_suffix
                        self.parity_partner_coefficient_mapping[
                            coefficient_suffix
                        ] = coefficient_suffix

                else:
                    # if neither this coefficient nor its partner are registered just add it
                    self.parity_partner_coefficient_mapping[
                        coefficient_suffix
                    ] = coefficient_suffix

    def __generate_amplitude_coefficient_couple(
        self, transition: StateTransition, node_id: int
    ) -> Tuple[str, str, str]:
        incoming_state, outgoing_states = get_helicity_info(
            transition, node_id
        )
        par_name_suffix = self.generate_coefficient_name(transition, node_id)

        pp_par_name_suffix = (
            _state_to_str(incoming_state, use_helicity=False)
            + R" \to "
            + " ".join(
                _state_to_str(s, make_parity_partner=True)
                for s in outgoing_states
            )
        )

        priority_name_suffix = par_name_suffix
        if outgoing_states[0].spin_projection < 0 or (
            outgoing_states[0].spin_projection == 0
            and outgoing_states[1].spin_projection < 0
        ):
            priority_name_suffix = pp_par_name_suffix

        return (par_name_suffix, pp_par_name_suffix, priority_name_suffix)

    def generate_amplitude_name(  # pylint: disable=no-self-use
        self,
        transition: StateTransition,
        node_id: Optional[int] = None,
    ) -> str:
        """Generates a unique name for the amplitude corresponding.

        That is, corresponging to the given
        `~qrules.transition.StateTransition`. If ``node_id`` is given, it
        generates a unique name for the partial amplitude corresponding to the
        interaction node of the given `~qrules.transition.StateTransition`.
        """
        name = ""
        if node_id is None:
            node_ids = transition.topology.nodes
        else:
            node_ids = frozenset({node_id})
        names: List[str] = []
        for i in node_ids:
            incoming_state, outgoing_states = get_helicity_info(transition, i)
            name = (
                _state_to_str(incoming_state)
                + R" \to "
                + " ".join(_state_to_str(s) for s in outgoing_states)
            )
            names.append(name)
        return "; ".join(names)

    def generate_coefficient_name(  # pylint: disable=no-self-use
        self, transition: StateTransition, node_id: int
    ) -> str:
        """Generate partial amplitude coefficient name suffix."""
        in_hel_info, out_hel_info = get_helicity_info(transition, node_id)
        return (
            _state_to_str(in_hel_info, use_helicity=False)
            + R" \to "
            + " ".join(_state_to_str(s) for s in out_hel_info)
        )

    def generate_sequential_amplitude_suffix(
        self, transition: StateTransition
    ) -> str:
        """Generate unique suffix for a sequential amplitude transition."""
        coefficient_names: List[str] = []
        for node_id in transition.topology.nodes:
            suffix = self.generate_coefficient_name(transition, node_id)
            if suffix in self.parity_partner_coefficient_mapping:
                suffix = self.parity_partner_coefficient_mapping[suffix]
            coefficient_names.append(suffix)
        return "; ".join(coefficient_names)


class CanonicalAmplitudeNameGenerator(HelicityAmplitudeNameGenerator):
    def generate_amplitude_name(
        self,
        transition: StateTransition,
        node_id: Optional[int] = None,
    ) -> str:
        if isinstance(node_id, int):
            node_ids = frozenset({node_id})
        else:
            node_ids = transition.topology.nodes
        names: List[str] = []
        for node in node_ids:
            helicity_name = super().generate_amplitude_name(transition, node)
            canonical_name = helicity_name.replace(
                R" \to ",
                self.__generate_ls_arrow(transition, node),
            )
            names.append(canonical_name)
        return "; ".join(names)

    def generate_coefficient_name(
        self, transition: StateTransition, node_id: int
    ) -> str:
        incoming_state, outgoing_states = get_helicity_info(
            transition, node_id
        )
        return (
            _state_to_str(incoming_state, use_helicity=False)
            + self.__generate_ls_arrow(transition, node_id)
            + " ".join(
                _state_to_str(s, use_helicity=False) for s in outgoing_states
            )
        )

    @staticmethod
    def __generate_ls_arrow(transition: StateTransition, node_id: int) -> str:
        interaction = transition.interactions[node_id]
        angular_momentum = sp.Rational(interaction.l_magnitude)
        coupled_spin = sp.Rational(interaction.s_magnitude)
        return Rf" \xrightarrow[S={coupled_spin}]{{L={angular_momentum}}} "


def generate_transition_label(transition: StateTransition) -> str:
    r"""Generate a label for a coherent intensity, including spin projection.

    >>> import qrules
    >>> reaction = qrules.generate_transitions(
    ...     initial_state="J/psi(1S)",
    ...     final_state=["gamma", "pi0", "pi0"],
    ...     allowed_intermediate_particles=["f(0)(980)"],
    ... )
    >>> print(generate_transition_label(reaction.transitions[0]))
    J/\psi(1S)_{-1} \to \gamma_{-1} \pi^{0}_{0} \pi^{0}_{0}
    >>> print(generate_transition_label(reaction.transitions[-1]))
    J/\psi(1S)_{+1} \to \gamma_{+1} \pi^{0}_{0} \pi^{0}_{0}
    """
    initial_state_ids = transition.topology.incoming_edge_ids
    final_state_ids = transition.topology.outgoing_edge_ids
    initial_states = get_sorted_states(transition, initial_state_ids)
    final_states = get_sorted_states(transition, final_state_ids)
    return (
        _state_to_str(initial_states[0])
        + R" \to "
        + " ".join(_state_to_str(s) for s in final_states)
    )


def get_helicity_angle_label(
    topology: Topology, state_id: int
) -> Tuple[str, str]:
    r"""Generate a nested helicity angle label for :math:`\phi,\theta`.

    See :func:`get_boost_chain_suffix` for the meaning of the suffix.
    """
    suffix = get_boost_chain_suffix(topology, state_id)
    return f"phi{suffix}", f"theta{suffix}"


@lru_cache(maxsize=None)
def get_boost_chain_suffix(topology: Topology, state_id: int) -> str:
    """Generate a subscript-superscript to identify a chain of Lorentz boosts.

    The generated subscripts describe the decay sequence from the right to the
    left, separated by commas. Resonance edge IDs are expressed as a sum of the
    final state IDs that lie below them (see
    :func:`.determine_attached_final_state`). The generated label does not
    state the top-most edge (the initial state).

    Example
    -------
    The following two allowed isobar topologies for a **1-to-5-body** decay
    illustrates how the naming scheme results in a unique label for each of the
    **eight edges** in the decay topology. Note that label only uses final
    state IDs, but still reflects the internal decay topology.

    >>> from qrules.topology import create_isobar_topologies
    >>> topologies = create_isobar_topologies(5)
    >>> topology = topologies[0]
    >>> for i in topology.intermediate_edge_ids | topology.outgoing_edge_ids:
    ...     suffix = get_boost_chain_suffix(topology, i)
    ...     print(f"{i}: 'phi{suffix}'")
    0: 'phi_0^034'
    1: 'phi_1^12'
    2: 'phi_2^12'
    3: 'phi_3^34,034'
    4: 'phi_4^34,034'
    5: 'phi_034'
    6: 'phi_12'
    7: 'phi_34^034'
    >>> topology = topologies[1]
    >>> for i in topology.intermediate_edge_ids | topology.outgoing_edge_ids:
    ...     suffix = get_boost_chain_suffix(topology, i)
    ...     print(f"{i}: 'phi{suffix}'")
    0: 'phi_0^01'
    1: 'phi_1^01'
    2: 'phi_2^234'
    3: 'phi_3^34,234'
    4: 'phi_4^34,234'
    5: 'phi_01'
    6: 'phi_234'
    7: 'phi_34^234'

    Some labels explained:

    - :code:`phi_12`: **edge 6** on the *left* topology, because for this
      topology, we have :math:`p_6=p_1+p_2`.
    - :code:`phi_234`: **edge 6** *right*, because for this topology,
      :math:`p_6=p_2+p_3+p_4`.
    - :code:`phi_1^12`: **edge 1** *left*, because 1 decays from
      :math:`p_6=p_1+p_2`.
    - :code:`phi_1^01`: **edge 1** *right*, because it decays from
      :math:`p_5=p_0+p_1`.
    - :code:`phi_4^34,234`: **edge 4** *right*, because it decays from edge 7
      (:math:`p_7=p_3+p_4`), which comes from edge 6 (:math:`p_7=p_2+p_3+p_4`).

    As noted, the top-most parent (initial state) is not listed in the label.
    """
    assert_isobar_topology(topology)

    def recursive_label(topology: Topology, state_id: int) -> str:
        edge = topology.edges[state_id]
        if edge.ending_node_id is None:
            label = f"{state_id}"
        else:
            attached_final_state_ids = determine_attached_final_state(
                topology, state_id
            )
            label = "".join(map(str, attached_final_state_ids))
        if edge.originating_node_id is not None:
            incoming_state_ids = topology.get_edge_ids_ingoing_to_node(
                edge.originating_node_id
            )
            state_id = next(iter(incoming_state_ids))
            if state_id not in topology.incoming_edge_ids:
                label += f",{recursive_label(topology, state_id)}"
        return label

    label = recursive_label(topology, state_id)

    index_groups = label.split(",")
    subscript = index_groups[0]
    suffix = f"_{subscript}"
    if len(index_groups) > 1:
        superscript = ",".join(index_groups[1:])
        suffix += f"^{superscript}"
    return suffix


<<<<<<< HEAD
def get_helicity_suffix(topology: Topology, state_id: int) -> str:
    """Create an identifier suffix for a topology.

    Used in :doc:`/usage/helicity/spin-alignment`. Comparable to
    :func:`get_boost_chain_suffix`.
    """
    superscript = __get_topology_identifier(topology)
    return f"_{state_id}^{superscript}"


def __get_topology_identifier(topology: Topology) -> str:
    resonance_names = [
        "".join(__get_resonance_identifier(topology, i))
        for i in topology.intermediate_edge_ids
    ]
    return ",".join(sorted(resonance_names, key=_natural_sorting))


def __get_resonance_identifier(topology: Topology, state_id: int) -> str:
    attached_final_state_ids = determine_attached_final_state(
        topology, state_id
    )
    return "".join(map(str, attached_final_state_ids))


def _natural_sorting(text: str) -> List[Union[float, str]]:
=======
def natural_sorting(text: str) -> List[Union[float, str]]:
    """Function that can be used for natural sort order in :func:`sorted`.

    See `natural sort order
    <https://en.wikipedia.org/wiki/Natural_sort_order>`_.

    >>> sorted(["z11", "z2"], key=natural_sorting)
    ['z2', 'z11']
    """
>>>>>>> ac16ba28
    # https://stackoverflow.com/a/5967539/13219025
    return [
        __attempt_number_cast(c)
        for c in re.split(r"[+-]?([0-9]+(?:[.][0-9]*)?|[.][0-9]+)", text)
    ]


def __attempt_number_cast(text: str) -> Union[float, str]:
    try:
        return float(text)
    except ValueError:
        return text


def _state_to_str(
    state: State,
    use_helicity: bool = True,
    make_parity_partner: bool = False,
) -> str:
    if state.particle.latex is not None:
        output_string = state.particle.latex
    else:
        output_string = state.particle.name
    if use_helicity:
        if make_parity_partner:
            helicity = -1 * state.spin_projection
        else:
            helicity = state.spin_projection
        helicity_str = _render_float(helicity)
        if "_" in output_string:
            output_string = f"{{{output_string}}}"
        output_string += f"_{{{helicity_str}}}"
    return output_string


def _render_float(value: float) -> str:
    """Render a `float` nicely as a string.

    >>> _render_float(-0.5)
    '-1/2'
    >>> _render_float(1)
    '+1'
    """
    rational = sp.Rational(value)
    if value > 0:
        return f"+{rational}"
    return str(rational)<|MERGE_RESOLUTION|>--- conflicted
+++ resolved
@@ -310,7 +310,6 @@
     return suffix
 
 
-<<<<<<< HEAD
 def get_helicity_suffix(topology: Topology, state_id: int) -> str:
     """Create an identifier suffix for a topology.
 
@@ -326,7 +325,7 @@
         "".join(__get_resonance_identifier(topology, i))
         for i in topology.intermediate_edge_ids
     ]
-    return ",".join(sorted(resonance_names, key=_natural_sorting))
+    return ",".join(sorted(resonance_names, key=natural_sorting))
 
 
 def __get_resonance_identifier(topology: Topology, state_id: int) -> str:
@@ -336,8 +335,6 @@
     return "".join(map(str, attached_final_state_ids))
 
 
-def _natural_sorting(text: str) -> List[Union[float, str]]:
-=======
 def natural_sorting(text: str) -> List[Union[float, str]]:
     """Function that can be used for natural sort order in :func:`sorted`.
 
@@ -347,7 +344,6 @@
     >>> sorted(["z11", "z2"], key=natural_sorting)
     ['z2', 'z11']
     """
->>>>>>> ac16ba28
     # https://stackoverflow.com/a/5967539/13219025
     return [
         __attempt_number_cast(c)
