# pylint: disable=import-outside-toplevel, too-many-arguments, too-many-lines
"""Generate an amplitude model with the helicity formalism.

.. autolink-preface::

    import sympy as sp
"""

import collections
import logging
import operator
import sys
from collections import OrderedDict, abc
from difflib import get_close_matches
from functools import reduce
from typing import (
    TYPE_CHECKING,
    Any,
    DefaultDict,
    Dict,
    ItemsView,
    Iterable,
    Iterator,
    KeysView,
    List,
    Mapping,
    Optional,
    Set,
    Tuple,
    Union,
    ValuesView,
)

import attrs
import sympy as sp
from attrs import define, field, frozen
from attrs.validators import instance_of
from qrules.combinatorics import (
    perform_external_edge_identical_particle_combinatorics,
)
from qrules.particle import Particle
from qrules.transition import ReactionInfo, StateTransition

from ampform.dynamics.builder import (
    ResonanceDynamicsBuilder,
    TwoBodyKinematicVariableSet,
    create_non_dynamic,
)
from ampform.kinematics import HelicityAdapter, get_invariant_mass_label

from .decay import TwoBodyDecay
from .naming import (
    CanonicalAmplitudeNameGenerator,
    HelicityAmplitudeNameGenerator,
    generate_transition_label,
    get_helicity_angle_label,
    natural_sorting,
)

if sys.version_info >= (3, 8):
    from functools import singledispatchmethod
else:
    from singledispatchmethod import singledispatchmethod

if TYPE_CHECKING:
    from IPython.lib.pretty import PrettyPrinter

ParameterValue = Union[float, complex, int]
"""Allowed value types for parameters."""


class ParameterValues(abc.Mapping):
    """Ordered mapping to `ParameterValue` with convenient getter and setter.

    >>> a, b, c = sp.symbols("a b c")
    >>> parameters = ParameterValues({a: 0.0, b: 1+1j, c: -2})
    >>> parameters[a]
    0.0
    >>> parameters["b"]
    (1+1j)
    >>> parameters["b"] = 3
    >>> parameters[1]
    3
    >>> parameters[2]
    -2
    >>> parameters[2] = 3.14
    >>> parameters[c]
    3.14

    .. automethod:: __getitem__
    .. automethod:: __setitem__
    """

    def __init__(self, parameters: Mapping[sp.Symbol, ParameterValue]) -> None:
        self.__parameters = dict(parameters)

    def __repr__(self) -> str:
        return f"{type(self).__name__}({self.__parameters})"

    def _repr_pretty_(self, p: "PrettyPrinter", cycle: bool) -> None:
        class_name = type(self).__name__
        if cycle:
            p.text(f"{class_name}(...)")
        else:
            with p.group(indent=2, open=f"{class_name}({{"):
                p.breakable()
                for par, value in self.items():
                    p.pretty(par)
                    p.text(": ")
                    p.pretty(value)
                    p.text(",")
                    p.breakable()
            p.text("})")

    def __getitem__(self, key: Union[sp.Symbol, int, str]) -> "ParameterValue":
        par = self._get_parameter(key)
        return self.__parameters[par]

    def __setitem__(
        self, key: Union[sp.Symbol, int, str], value: "ParameterValue"
    ) -> None:
        par = self._get_parameter(key)
        self.__parameters[par] = value

    @singledispatchmethod
    def _get_parameter(self, key: Union[sp.Symbol, int, str]) -> sp.Symbol:
        # pylint: disable=no-self-use
        raise KeyError(  # no TypeError because of sympy.core.expr.Expr.xreplace
            f"Cannot find parameter for key type {type(key).__name__}"
        )

    @_get_parameter.register(sp.Symbol)
    def _(self, par: sp.Symbol) -> sp.Symbol:
        if par not in self.__parameters:
            raise KeyError(f"{type(self).__name__} has no parameter {par}")
        return par

    @_get_parameter.register(str)
    def _(self, name: str) -> sp.Symbol:
        for parameter in self.__parameters:
            if parameter.name == name:
                return parameter
        raise KeyError(f"No parameter available with name {name}")

    @_get_parameter.register(int)
    def _(self, key: int) -> sp.Symbol:
        for i, parameter in enumerate(self.__parameters):
            if i == key:
                return parameter
        raise KeyError(
            f"Parameter mapping has {len(self)} parameters, but trying to get"
            f" parameter number {key}"
        )

    def __len__(self) -> int:
        return len(self.__parameters)

    def __iter__(self) -> Iterator[sp.Symbol]:
        return iter(self.__parameters)

    def items(self) -> ItemsView[sp.Symbol, ParameterValue]:
        return self.__parameters.items()

    def keys(self) -> KeysView[sp.Symbol]:
        return self.__parameters.keys()

    def values(self) -> ValuesView[ParameterValue]:
        return self.__parameters.values()


def _order_component_mapping(
    mapping: Mapping[str, sp.Expr]
) -> "OrderedDict[str, sp.Expr]":
    return collections.OrderedDict(
        [(key, mapping[key]) for key in sorted(mapping, key=natural_sorting)]
    )


def _order_symbol_mapping(
    mapping: Mapping[sp.Symbol, sp.Expr]
) -> "OrderedDict[sp.Symbol, sp.Expr]":
    return collections.OrderedDict(
        [
            (symbol, mapping[symbol])
            for symbol in sorted(
                mapping, key=lambda s: natural_sorting(s.name)
            )
        ]
    )


def _order_amplitudes(
    mapping: Mapping[sp.Indexed, sp.Expr]
) -> "OrderedDict[str,  sp.Expr]":
    return collections.OrderedDict(
        [
            (key, mapping[key])
            for key in sorted(mapping, key=lambda a: natural_sorting(str(a)))
        ]
    )


@frozen
class HelicityModel:  # noqa: R701
    intensity: sp.Expr = field(validator=instance_of(sp.Expr))
    """Main expression describing the intensity over `kinematic_variables`."""
    parameter_defaults: ParameterValues = field(converter=ParameterValues)
    """A mapping of suggested parameter values.

    Keys are `~sympy.core.symbol.Symbol` instances from the main
    :attr:`expression` that should be interpreted as parameters (as opposed to
    `kinematic_variables`). The symbols are ordered alphabetically by name with
    natural sort order (:func:`.natural_sorting`). Values have been extracted
    from the input `~qrules.transition.ReactionInfo`.
    """
    amplitudes: "OrderedDict[sp.Indexed, sp.Expr]" = field(
        converter=_order_amplitudes
    )
    """Definitions for the amplitudes that appear in `intensity`.

    The main `intensity` is a sum over amplitudes for each initial and final
    state helicity combination. These amplitudes are indicated with as
    `sp.Indexed <sympy.tensor.indexed.Indexed>` instances and this attribute
    provides the definitions for each of these. See also :ref:`TR-014
    <compwa-org:tr-014-solution-2>`.
    """
    components: "OrderedDict[str, sp.Expr]" = field(
        converter=_order_component_mapping
    )
    """A mapping for identifying main components in the :attr:`expression`.

    Keys are the component names (`str`), formatted as LaTeX, and values are
    sub-expressions in the main :attr:`expression`. The mapping is an
    `~collections.OrderedDict` that orders the component names alphabetically
    with natural sort order (:func:`.natural_sorting`).
    """
    kinematic_variables: "OrderedDict[sp.Symbol, sp.Expr]" = field(
        converter=_order_symbol_mapping
    )
    """Expressions for converting four-momenta to kinematic variables."""
    reaction_info: ReactionInfo = field(validator=instance_of(ReactionInfo))

<<<<<<< HEAD
    @property
    def expression(self) -> sp.Expr:
        """Expression for the `intensity` with all amplitudes fully expressed.

        Constructed from `intensity` by substituting its amplitude symbols with
        the definitions with `amplitudes`.
        """
        return self.intensity.xreplace(self.amplitudes)
=======
    def rename_symbols(  # noqa: R701
        self, renames: Union[Iterable[Tuple[str, str]], Mapping[str, str]]
    ) -> "HelicityModel":
        """Rename certain symbols in the model.

        Renames all `~sympy.core.symbol.Symbol` instance that appear in
        `expression`, `parameter_defaults`, `components`, and
        `kinematic_variables`. This method can be used to :ref:`couple
        parameters <usage/modify:Couple parameters>`.

        Args:
            renames: A mapping from old to new names.

        Returns:
            A **new** instance of a `HelicityModel` with symbols in all
            attributes renamed accordingly.
        """
        renames = dict(renames)
        symbols = self.__collect_symbols()
        symbol_names = {s.name for s in symbols}
        for name in renames:
            if name not in symbol_names:
                logging.warning(f"There is no symbol with name {name}")
        symbol_mapping = {
            s: sp.Symbol(renames[s.name], **s.assumptions0)
            if s.name in renames
            else s
            for s in symbols
        }
        return attrs.evolve(
            self,
            expression=self.expression.xreplace(symbol_mapping),
            parameter_defaults={
                symbol_mapping[par]: value
                for par, value in self.parameter_defaults.items()
            },
            components={
                name: expr.xreplace(symbol_mapping)
                for name, expr in self.components.items()
            },
            kinematic_variables={
                symbol_mapping[var]: expr.xreplace(symbol_mapping)
                for var, expr in self.kinematic_variables.items()
            },
        )

    def __collect_symbols(self) -> Set[sp.Symbol]:
        symbols: Set[sp.Symbol] = self.expression.free_symbols
        symbols |= set(self.kinematic_variables)
        for expr in self.kinematic_variables.values():
            symbols |= expr.free_symbols
        return symbols
>>>>>>> 83f015ec

    def sum_components(  # noqa: R701
        self, components: Iterable[str]
    ) -> sp.Expr:
        """Coherently or incoherently add components of a helicity model."""
        components = list(components)  # copy
        for component in components:
            if component not in self.components:
                first_letter = component[0]
                # pylint: disable=cell-var-from-loop
                candidates = get_close_matches(
                    component,
                    filter(
                        lambda c: c.startswith(first_letter), self.components
                    ),
                )
                raise KeyError(
                    f'Component "{component}" not in model components. '
                    "Did you mean any of these?",
                    candidates,
                )
        if any(map(lambda c: c.startswith("I"), components)) and any(
            map(lambda c: c.startswith("A"), components)
        ):
            intensity_sum = self.sum_components(
                components=filter(lambda c: c.startswith("I"), components),
            )
            amplitude_sum = self.sum_components(
                components=filter(lambda c: c.startswith("A"), components),
            )
            return intensity_sum + amplitude_sum
        if all(map(lambda c: c.startswith("I"), components)):
            return sum(self.components[c] for c in components)
        if all(map(lambda c: c.startswith("A"), components)):
            return abs(sum(self.components[c] for c in components)) ** 2
        raise ValueError(
            'Not all component names started with either "A" or "I"'
        )


@define
class _HelicityModelIngredients:
    parameter_defaults: Dict[sp.Symbol, ParameterValue] = field(factory=dict)
    amplitudes: Dict[sp.Indexed, sp.Expr] = field(factory=dict)
    components: Dict[str, sp.Expr] = field(factory=dict)
    kinematic_variables: Dict[sp.Symbol, sp.Expr] = field(factory=dict)
    amplitude_base: sp.IndexedBase = field(
        init=False, on_setattr=attrs.setters.frozen, repr=False
    )

    def __attrs_post_init__(self) -> None:
        # https://www.attrs.org/en/stable/init.html#post-init
        base = sp.IndexedBase("A", complex=True)
        object.__setattr__(self, "amplitude_base", base)

    def reset(self) -> None:
        self.parameter_defaults = {}
        self.amplitudes = {}
        self.components = {}
        self.kinematic_variables = {}


class DynamicsSelector(abc.Mapping):
    """Configure which `.ResonanceDynamicsBuilder` to use for each node."""

    def __init__(
        self, transitions: Union[ReactionInfo, Iterable[StateTransition]]
    ) -> None:
        if isinstance(transitions, ReactionInfo):
            transitions = transitions.transitions
        self.__choices: Dict[TwoBodyDecay, ResonanceDynamicsBuilder] = {}
        for transition in transitions:
            for node_id in transition.topology.nodes:
                decay = TwoBodyDecay.from_transition(transition, node_id)
                self.__choices[decay] = create_non_dynamic

    @singledispatchmethod
    def assign(
        self, selection: Any, builder: ResonanceDynamicsBuilder
    ) -> None:
        """Assign a `.ResonanceDynamicsBuilder` to a selection of nodes.

        Currently, the following types of selections are implements:

        - `str`: Select transition nodes by the name of the
          `~.TwoBodyDecay.parent` `~qrules.particle.Particle`.
        - `.TwoBodyDecay` or `tuple` of a `~qrules.transition.StateTransition`
          with a node ID: set dynamics for one specific transition node.
        """
        raise NotImplementedError(
            "Cannot set dynamics builder for selection type"
            f" {type(selection).__name__}"
        )

    @assign.register(TwoBodyDecay)
    def _(
        self, decay: TwoBodyDecay, builder: ResonanceDynamicsBuilder
    ) -> None:
        self.__choices[decay] = builder

    @assign.register(tuple)
    def _(
        self,
        transition_node: Tuple[StateTransition, int],
        builder: ResonanceDynamicsBuilder,
    ) -> None:
        decay = TwoBodyDecay.create(transition_node)
        return self.assign(decay, builder)

    @assign.register(str)
    def _(self, particle_name: str, builder: ResonanceDynamicsBuilder) -> None:
        found_particle = False
        for decay in self.__choices:
            decaying_particle = decay.parent.particle
            if decaying_particle.name == particle_name:
                self.__choices[decay] = builder
                found_particle = True
        if not found_particle:
            logging.warning(
                f'Model contains no resonance with name "{particle_name}"'
            )

    @assign.register(Particle)
    def _(self, particle: Particle, builder: ResonanceDynamicsBuilder) -> None:
        return self.assign(particle.name, builder)

    def __getitem__(
        self, __k: Union[TwoBodyDecay, Tuple[StateTransition, int]]
    ) -> ResonanceDynamicsBuilder:
        __k = TwoBodyDecay.create(__k)
        return self.__choices[__k]

    def __len__(self) -> int:
        return len(self.__choices)

    def __iter__(self) -> Iterator[TwoBodyDecay]:
        return iter(self.__choices)

    def items(self) -> ItemsView[TwoBodyDecay, ResonanceDynamicsBuilder]:
        return self.__choices.items()

    def keys(self) -> KeysView[TwoBodyDecay]:
        return self.__choices.keys()

    def values(self) -> ValuesView[ResonanceDynamicsBuilder]:
        return self.__choices.values()


class HelicityAmplitudeBuilder:  # pylint: disable=too-many-instance-attributes
    r"""Amplitude model generator for the helicity formalism.

    Args:
        reaction: The `~qrules.transition.ReactionInfo` from which to
            :meth:`formulate` an amplitude model.
        stable_final_state_ids: Put final state 'invariant' masses
            (:math:`m_0, m_1, \dots`) under `.HelicityModel.parameter_defaults`
            (with a *scalar* suggested value) instead of
            `~.HelicityModel.kinematic_variables` (which are expressions to
            compute an event-wise array of invariant masses). This is useful
            if final state particles are stable.
        stable_final_state_ids: Put the invariant of the initial state
            (:math:`m_{012\dots}`) under `.HelicityModel.parameter_defaults`
            (with a *scalar* suggested value) instead of
            `~.HelicityModel.kinematic_variables`. This is useful if
            four-momenta were generated with or kinematically fit to a specific
            initial state energy.

            .. seealso:: :ref:`usage/amplitude:Scalar masses`
    """

    def __init__(
        self,
        reaction: ReactionInfo,
        stable_final_state_ids: Optional[Iterable[int]] = None,
        scalar_initial_state_mass: bool = False,
    ) -> None:
        if len(reaction.transitions) < 1:
            raise ValueError(
                f"At least one {StateTransition.__name__} required to"
                " genenerate an amplitude model!"
            )
        self._name_generator = HelicityAmplitudeNameGenerator()
        self.__reaction = reaction
        self.__ingredients = _HelicityModelIngredients()
        self.__dynamics_choices = DynamicsSelector(reaction)
        self.__adapter = HelicityAdapter(reaction)
        self.stable_final_state_ids = stable_final_state_ids  # type: ignore[assignment]
        self.scalar_initial_state_mass = scalar_initial_state_mass  # type: ignore[assignment]

    @property
    def adapter(self) -> HelicityAdapter:
        """Converter for computing kinematic variables from four-momenta."""
        return self.__adapter

    @property
    def dynamics_choices(self) -> DynamicsSelector:
        return self.__dynamics_choices

    @property
    def stable_final_state_ids(self) -> Optional[Set[int]]:
        # noqa: D403
        """IDs of the final states that should be considered stable.

        The 'invariant' mass symbols for these final states will be inserted as
        **scalar** values into the `.parameter_defaults`.
        """
        return self.__stable_final_state_ids

    @stable_final_state_ids.setter
    def stable_final_state_ids(self, value: Optional[Iterable[int]]) -> None:
        self.__stable_final_state_ids = None
        if value is not None:
            self.__stable_final_state_ids = set(value)
            if not self.__stable_final_state_ids <= set(
                self.__reaction.final_state
            ):
                raise ValueError(
                    "Final state IDs are"
                    f" {sorted(self.__reaction.final_state)}, but trying to"
                    " set stable final state IDs"
                    f" {self.__stable_final_state_ids}"
                )

    @property
    def scalar_initial_state_mass(self) -> bool:
        """Add initial state mass as scalar value to `.parameter_defaults`.

        .. seealso:: :ref:`usage/amplitude:Scalar masses`
        """
        return self.__scalar_initial_state_mass

    @scalar_initial_state_mass.setter
    def scalar_initial_state_mass(self, value: bool) -> None:
        if not isinstance(value, bool):
            raise TypeError
        self.__scalar_initial_state_mass = value

    def set_dynamics(
        self, particle_name: str, dynamics_builder: ResonanceDynamicsBuilder
    ) -> None:
        self.__dynamics_choices.assign(particle_name, dynamics_builder)

    def formulate(self) -> HelicityModel:
        self.__ingredients.reset()
        main_expression = self.__formulate_top_expression()
        kinematic_variables = {
            sp.Symbol(var_name, real=True): expr
            for var_name, expr in self.__adapter.create_expressions().items()
        }
        if self.stable_final_state_ids is not None:
            for state_id in self.stable_final_state_ids:
                symbol = sp.Symbol(f"m_{state_id}", real=True)
                particle = self.__reaction.final_state[state_id]
                self.__ingredients.parameter_defaults[symbol] = particle.mass
                del kinematic_variables[symbol]
        if self.scalar_initial_state_mass:
            subscript = "".join(map(str, sorted(self.__reaction.final_state)))
            symbol = sp.Symbol(f"m_{subscript}", real=True)
            particle = self.__reaction.initial_state[-1]
            self.__ingredients.parameter_defaults[symbol] = particle.mass
            del kinematic_variables[symbol]

        return HelicityModel(
            intensity=main_expression,
            amplitudes=self.__ingredients.amplitudes,
            components=self.__ingredients.components,
            parameter_defaults=self.__ingredients.parameter_defaults,
            kinematic_variables=kinematic_variables,
            reaction_info=self.__reaction,
        )

    def __formulate_top_expression(self) -> sp.Expr:
        transition_groups = group_transitions(self.__reaction.transitions)
        self.__register_parameter_couplings(transition_groups)
        coherent_intensities = [
            self.__formulate_coherent_intensity(group)
            for group in transition_groups
        ]
        return sum(coherent_intensities)

    def __register_parameter_couplings(
        self, transition_groups: List[List[StateTransition]]
    ) -> None:
        for graph_group in transition_groups:
            for transition in graph_group:
                self._name_generator.register_amplitude_coefficient_name(
                    transition
                )

    def __formulate_coherent_intensity(
        self, transition_group: List[StateTransition]
    ) -> sp.Expr:
        transition = transition_group[0]
        graph_group_label = generate_transition_label(transition)
        sequential_expressions: List[sp.Expr] = []
        for group in transition_group:
            sequential_graphs = (
                perform_external_edge_identical_particle_combinatorics(
                    group.to_graph()
                )
            )
            for graph in sequential_graphs:
                transition = StateTransition.from_graph(graph)
                expression = self.__formulate_sequential_decay(transition)
                sequential_expressions.append(expression)
        outer_state_ids = list(transition.initial_states)
        outer_state_ids += sorted(transition.final_states)
        helicities = tuple(
            sp.Rational(transition.states[i].spin_projection)
            for i in outer_state_ids
        )
        amplitude_symbol = self.__ingredients.amplitude_base[helicities]
        amplitude_sum = sum(sequential_expressions)
        self.__ingredients.amplitudes[amplitude_symbol] = amplitude_sum
        component_name = f"I_{{{graph_group_label}}}"
        self.__ingredients.components[component_name] = abs(amplitude_sum) ** 2
        return abs(amplitude_symbol) ** 2

    def __formulate_sequential_decay(
        self, transition: StateTransition
    ) -> sp.Expr:
        partial_decays: List[sp.Expr] = [
            self._formulate_partial_decay(transition, node_id)
            for node_id in transition.topology.nodes
        ]
        sequential_amplitudes = reduce(operator.mul, partial_decays)

        coefficient = self.__generate_amplitude_coefficient(transition)
        prefactor = self.__generate_amplitude_prefactor(transition)
        expression = coefficient * sequential_amplitudes
        if prefactor is not None:
            expression = prefactor * expression
        subscript = self._name_generator.generate_amplitude_name(transition)
        self.__ingredients.components[f"A_{{{subscript}}}"] = expression
        return expression

    def _formulate_partial_decay(
        self, transition: StateTransition, node_id: int
    ) -> sp.Expr:
        wigner_d = formulate_wigner_d(transition, node_id)
        dynamics = self.__formulate_dynamics(transition, node_id)
        return wigner_d * dynamics

    def __formulate_dynamics(
        self, transition: StateTransition, node_id: int
    ) -> sp.Expr:
        decay = TwoBodyDecay.from_transition(transition, node_id)
        if decay not in self.__dynamics_choices:
            return 1

        builder = self.__dynamics_choices[decay]
        variable_set = _generate_kinematic_variable_set(transition, node_id)
        expression, parameters = builder(decay.parent.particle, variable_set)
        for par, value in parameters.items():
            if par in self.__ingredients.parameter_defaults:
                previous_value = self.__ingredients.parameter_defaults[par]
                if value != previous_value:
                    logging.warning(
                        f'New default value {value} for parameter "{par.name}"'
                        " is inconsistent with existing value"
                        f" {previous_value}"
                    )
            self.__ingredients.parameter_defaults[par] = value

        return expression

    def __generate_amplitude_coefficient(
        self, transition: StateTransition
    ) -> sp.Symbol:
        """Generate coefficient parameter for a sequential amplitude.

        Generally, each partial amplitude of a sequential amplitude transition
        should check itself if it or a parity partner is already defined. If so
        a coupled coefficient is introduced.
        """
        suffix = self._name_generator.generate_sequential_amplitude_suffix(
            transition
        )
        symbol = sp.Symbol(f"C_{{{suffix}}}")
        value = complex(1, 0)
        self.__ingredients.parameter_defaults[symbol] = value
        return symbol

    def __generate_amplitude_prefactor(
        self, transition: StateTransition
    ) -> Optional[float]:
        prefactor = get_prefactor(transition)
        if prefactor != 1.0:
            for node_id in transition.topology.nodes:
                raw_suffix = self._name_generator.generate_coefficient_name(
                    transition, node_id
                )
                if (
                    raw_suffix
                    in self._name_generator.parity_partner_coefficient_mapping
                ):
                    coefficient_suffix = self._name_generator.parity_partner_coefficient_mapping[
                        raw_suffix
                    ]
                    if coefficient_suffix != raw_suffix:
                        return prefactor
        return None


class CanonicalAmplitudeBuilder(HelicityAmplitudeBuilder):
    r"""Amplitude model generator for the canonical helicity formalism.

    This class defines a full amplitude in the canonical formalism, using the
    helicity formalism as a foundation. The key here is that we take the full
    helicity intensity as a template, and just exchange the helicity amplitudes
    :math:`F` as a sum of canonical amplitudes :math:`A`:

    .. math::

        F^J_{\lambda_1,\lambda_2} = \sum_{LS} \mathrm{norm}(A^J_{LS})C^2.

    Here, :math:`C` stands for `Clebsch-Gordan factor
    <https://en.wikipedia.org/wiki/Clebsch%E2%80%93Gordan_coefficients>`_.

    .. seealso:: `HelicityAmplitudeBuilder` and :doc:`/usage/formalism`.
    """

    def __init__(self, reaction_result: ReactionInfo) -> None:
        super().__init__(reaction_result)
        self._name_generator = CanonicalAmplitudeNameGenerator()

    def _formulate_partial_decay(
        self, transition: StateTransition, node_id: int
    ) -> sp.Expr:
        amplitude = super()._formulate_partial_decay(transition, node_id)
        cg_coefficients = formulate_clebsch_gordan_coefficients(
            transition, node_id
        )
        return cg_coefficients * amplitude


def formulate_clebsch_gordan_coefficients(
    transition: StateTransition, node_id: int
) -> sp.Expr:
    r"""Compute the two Clebsch-Gordan coefficients for a state transition node.

    In the **canonical basis** (also called **partial wave basis**),
    :doc:`Clebsch-Gordan coefficients <sympy:modules/physics/quantum/cg>`
    ensure that the projection of angular momentum is conserved
    (:cite:`kutschkeAngularDistributionCookbook1996`, p. 4). When calling
    :func:`~qrules.generate_transitions` with
    :code:`formalism="canonical-helicity"`, AmpForm formulates the amplitude in
    the canonical basis from amplitudes in the helicity basis using the
    transformation in :cite:`chungSpinFormalismsUpdated2014`, Eq. (4.32). See
    also :cite:`kutschkeAngularDistributionCookbook1996`, Eq. (28).

    This function produces the two Clebsch-Gordan coefficients in
    :cite:`chungSpinFormalismsUpdated2014`, Eq. (4.32). For a two-body decay
    :math:`1 \to 2, 3`, we get:

    .. math:: C^{s_1,\lambda}_{L,0,S,\lambda} C^{S,\lambda}_{s_2,\lambda_2,s_3,-\lambda_3}
        :label: formulate_clebsch_gordan_coefficients

    with:

    - :math:`s_i` the intrinsic `Spin.magnitude
      <qrules.particle.Spin.magnitude>` of each state :math:`i`,
    - :math:`\lambda_{2}, \lambda_{3}` the helicities of the decay products
      (can be taken to be their `~qrules.transition.State.spin_projection` when
      following a constistent boosting procedure),
    - :math:`\lambda=\lambda_{2}-\lambda_{3}`,
    - :math:`L` the *total* angular momentum of the final state pair
      (`~qrules.quantum_numbers.InteractionProperties.l_magnitude`),
    - :math:`S` the coupled spin magnitude of the final state pair
      (`~qrules.quantum_numbers.InteractionProperties.s_magnitude`),
    - and :math:`C^{j_3,m_3}_{j_1,m_1,j_2,m_2} = \langle
      j1,m1;j2,m2|j3,m3\rangle`, as in :doc:`sympy:modules/physics/quantum/cg`.

    Example
    -------
    >>> import qrules
    >>> reaction = qrules.generate_transitions(
    ...     initial_state=[("J/psi(1S)", [+1])],
    ...     final_state=[("gamma", [-1]), "f(0)(980)"],
    ... )
    >>> transition = reaction.transitions[1]  # angular momentum 2
    >>> formulate_clebsch_gordan_coefficients(transition, node_id=0)
    CG(1, -1, 0, 0, 1, -1)*CG(2, 0, 1, -1, 1, -1)

    .. math::
        C^{s_1,\lambda}_{L,0,S,\lambda} C^{S,\lambda}_{s_2,\lambda_2,s_3,-\lambda_3}
        = C^{1,(-1-0)}_{2,0,1,(-1-0)} C^{1,(-1-0)}_{1,-1,0,0}
        = C^{1,-1}_{2,0,1,-1} C^{1,-1}_{1,-1,0,0}
    """
    from sympy.physics.quantum.cg import CG

    decay = TwoBodyDecay.from_transition(transition, node_id)

    angular_momentum = decay.interaction.l_magnitude
    coupled_spin = decay.interaction.s_magnitude

    parent = decay.parent
    child1 = decay.children[0]
    child2 = decay.children[1]

    decay_particle_lambda = child1.spin_projection - child2.spin_projection
    cg_ls = CG(
        j1=sp.Rational(angular_momentum),
        m1=0,
        j2=sp.Rational(coupled_spin),
        m2=sp.Rational(decay_particle_lambda),
        j3=sp.Rational(parent.particle.spin),
        m3=sp.Rational(decay_particle_lambda),
    )
    cg_ss = CG(
        j1=sp.Rational(child1.particle.spin),
        m1=sp.Rational(child1.spin_projection),
        j2=sp.Rational(child2.particle.spin),
        m2=sp.Rational(-child2.spin_projection),
        j3=sp.Rational(coupled_spin),
        m3=sp.Rational(decay_particle_lambda),
    )
    return sp.Mul(cg_ls, cg_ss, evaluate=False)


def formulate_wigner_d(transition: StateTransition, node_id: int) -> sp.Expr:
    r"""Compute `~sympy.physics.quantum.spin.WignerD` for a transition node.

    Following :cite:`kutschkeAngularDistributionCookbook1996`, Eq. (10). For a
    two-body decay :math:`1 \to 2, 3`, we get

    .. math:: D^{s_1}_{m_1,\lambda_2-\lambda_3}(-\phi,\theta,0)
        :label: formulate_wigner_d

    with:

    - :math:`s_1` the `Spin.magnitude <qrules.particle.Spin.magnitude>` of the
      decaying state,
    - :math:`m_1` the `~qrules.transition.State.spin_projection` of the
      decaying state,
    - :math:`\lambda_{2}, \lambda_{3}` the helicities of the decay products in
      in the restframe of :math:`1` (can be taken to be their intrinsic
      `~qrules.transition.State.spin_projection` when following a constistent
      boosting procedure),
    - and :math:`\phi` and :math:`\theta` the helicity angles (see also
      :func:`.get_helicity_angle_label`).

    Note that :math:`\lambda_2, \lambda_3` are ordered by their number of
    children, then by their state ID (see :class:`.TwoBodyDecay`).

    See :cite:`kutschkeAngularDistributionCookbook1996`, Eq. (30) for an
    example of Wigner-:math:`D` functions in a *sequential* two-body decay.

    Example
    -------
    >>> import qrules
    >>> reaction = qrules.generate_transitions(
    ...     initial_state=[("J/psi(1S)", [+1])],
    ...     final_state=[("gamma", [-1]), "f(0)(980)"],
    ... )
    >>> transition = reaction.transitions[0]
    >>> formulate_wigner_d(transition, node_id=0)
    WignerD(1, 1, -1, -phi_0, theta_0, 0)

    .. math::
        D^{s_1}_{m_1,\lambda_2-\lambda_3}\left(-\phi,\theta,0\right)
        = D^{1}_{+1,(-1-0)}\left(-\phi_0,\theta_0,0\right)
        = D^{1}_{1,-1}\left(-\phi_0,\theta_0,0\right)
    """
    from sympy.physics.quantum.spin import Rotation as Wigner

    decay = TwoBodyDecay.from_transition(transition, node_id)
    _, phi, theta = _generate_kinematic_variables(transition, node_id)
    return Wigner.D(
        j=sp.Rational(decay.parent.particle.spin),
        m=sp.Rational(decay.parent.spin_projection),
        mp=sp.Rational(
            decay.children[0].spin_projection
            - decay.children[1].spin_projection
        ),
        alpha=-phi,
        beta=theta,
        gamma=0,
    )


def get_prefactor(transition: StateTransition) -> float:
    """Calculate the product of all prefactors defined in this transition.

    .. seealso:: `qrules.quantum_numbers.InteractionProperties.parity_prefactor`
    """
    prefactor = 1.0
    for node_id in transition.topology.nodes:
        interaction = transition.interactions[node_id]
        if interaction and interaction.parity_prefactor is not None:
            prefactor *= interaction.parity_prefactor
    return prefactor


def group_transitions(
    transitions: Iterable[StateTransition],
) -> List[List[StateTransition]]:
    """Match final and initial states in groups.

    Each `~qrules.transition.StateTransition` corresponds to a specific state
    transition amplitude. This function groups together transitions, which have
    the same initial and final state (including spin). This is needed to
    determine the coherency of the individual amplitude parts.
    """
    transition_groups: DefaultDict[
        Tuple[
            Tuple[Tuple[str, float], ...],
            Tuple[Tuple[str, float], ...],
        ],
        List[StateTransition],
    ] = collections.defaultdict(list)
    for transition in transitions:
        initial_state = sorted(
            (
                transition.states[i].particle.name,
                transition.states[i].spin_projection,
            )
            for i in transition.topology.incoming_edge_ids
        )
        final_state = sorted(
            (
                transition.states[i].particle.name,
                transition.states[i].spin_projection,
            )
            for i in transition.topology.outgoing_edge_ids
        )
        group_key = (tuple(initial_state), tuple(final_state))
        transition_groups[group_key].append(transition)

    return list(transition_groups.values())


def _generate_kinematic_variable_set(
    transition: StateTransition, node_id: int
) -> TwoBodyKinematicVariableSet:
    decay = TwoBodyDecay.from_transition(transition, node_id)
    inv_mass, phi, theta = _generate_kinematic_variables(transition, node_id)
    child1_mass = sp.Symbol(
        get_invariant_mass_label(transition.topology, decay.children[0].id),
        real=True,
    )
    child2_mass = sp.Symbol(
        get_invariant_mass_label(transition.topology, decay.children[1].id),
        real=True,
    )
    angular_momentum: Optional[int] = decay.interaction.l_magnitude
    if angular_momentum is None:
        if decay.parent.particle.spin.is_integer():
            angular_momentum = int(decay.parent.particle.spin)
    return TwoBodyKinematicVariableSet(
        incoming_state_mass=inv_mass,
        outgoing_state_mass1=child1_mass,
        outgoing_state_mass2=child2_mass,
        helicity_theta=theta,
        helicity_phi=phi,
        angular_momentum=angular_momentum,
    )


def _generate_kinematic_variables(
    transition: StateTransition, node_id: int
) -> Tuple[sp.Symbol, sp.Symbol, sp.Symbol]:
    """Generate symbol for invariant mass, phi angle, and theta angle."""
    decay = TwoBodyDecay.from_transition(transition, node_id)
    phi_label, theta_label = get_helicity_angle_label(
        transition.topology, decay.children[0].id
    )
    inv_mass_label = get_invariant_mass_label(
        transition.topology, decay.parent.id
    )
    return (
        sp.Symbol(inv_mass_label, real=True),
        sp.Symbol(phi_label, real=True),
        sp.Symbol(theta_label, real=True),
    )<|MERGE_RESOLUTION|>--- conflicted
+++ resolved
@@ -240,7 +240,6 @@
     """Expressions for converting four-momenta to kinematic variables."""
     reaction_info: ReactionInfo = field(validator=instance_of(ReactionInfo))
 
-<<<<<<< HEAD
     @property
     def expression(self) -> sp.Expr:
         """Expression for the `intensity` with all amplitudes fully expressed.
@@ -249,7 +248,7 @@
         the definitions with `amplitudes`.
         """
         return self.intensity.xreplace(self.amplitudes)
-=======
+
     def rename_symbols(  # noqa: R701
         self, renames: Union[Iterable[Tuple[str, str]], Mapping[str, str]]
     ) -> "HelicityModel":
@@ -281,7 +280,11 @@
         }
         return attrs.evolve(
             self,
-            expression=self.expression.xreplace(symbol_mapping),
+            intensity=self.intensity.xreplace(symbol_mapping),
+            amplitudes={
+                amp: expr.xreplace(symbol_mapping)
+                for amp, expr in self.amplitudes.items()
+            },
             parameter_defaults={
                 symbol_mapping[par]: value
                 for par, value in self.parameter_defaults.items()
@@ -302,7 +305,6 @@
         for expr in self.kinematic_variables.values():
             symbols |= expr.free_symbols
         return symbols
->>>>>>> 83f015ec
 
     def sum_components(  # noqa: R701
         self, components: Iterable[str]
