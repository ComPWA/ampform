# pylint: disable=import-outside-toplevel, too-many-arguments, too-many-lines
"""Generate an amplitude model with the helicity formalism.

.. autolink-preface::

    import sympy as sp
"""

import collections
import logging
import operator
import sys
from collections import OrderedDict, abc
from decimal import Decimal
from difflib import get_close_matches
from functools import reduce
from typing import (
    TYPE_CHECKING,
<<<<<<< HEAD
=======
    Any,
>>>>>>> 9542c50c
    DefaultDict,
    Dict,
    Generator,
    ItemsView,
    Iterable,
    Iterator,
    KeysView,
    List,
    Mapping,
    Optional,
    Sequence,
    Set,
    Tuple,
    Union,
    ValuesView,
    overload,
)

import attrs
import sympy as sp
from attrs import define, field, frozen
from attrs.validators import instance_of
from qrules.combinatorics import (
    perform_external_edge_identical_particle_combinatorics,
)
from qrules.particle import Particle
from qrules.transition import ReactionInfo, StateTransition

from ampform.dynamics.builder import (
    ResonanceDynamicsBuilder,
    TwoBodyKinematicVariableSet,
    create_non_dynamic,
)
from ampform.kinematics import HelicityAdapter, get_invariant_mass_label
from ampform.sympy import PoolSum

from .decay import (
    TwoBodyDecay,
    get_parent_id,
    get_sibling_state_id,
    is_opposite_helicity_state,
)
from .naming import (
    CanonicalAmplitudeNameGenerator,
    HelicityAmplitudeNameGenerator,
    generate_transition_label,
    get_helicity_angle_label,
    get_helicity_suffix,
    natural_sorting,
)

<<<<<<< HEAD
if TYPE_CHECKING:
    from sympy.physics.quantum.spin import WignerD

ParameterValue = Union[float, complex, int]
"""Allowed value types for parameters."""


def _order_component_mapping(
    mapping: Mapping[str, ParameterValue]
) -> "OrderedDict[str, ParameterValue]":
    return collections.OrderedDict(
        [(key, mapping[key]) for key in sorted(mapping, key=natural_sorting)]
    )
=======
if sys.version_info >= (3, 8):
    from functools import singledispatchmethod
else:
    from singledispatchmethod import singledispatchmethod
>>>>>>> 9542c50c

if TYPE_CHECKING:
    from IPython.lib.pretty import PrettyPrinter

ParameterValue = Union[float, complex, int]
"""Allowed value types for parameters."""


class ParameterValues(abc.Mapping):
    """Ordered mapping to `ParameterValue` with convenient getter and setter.

    >>> a, b, c = sp.symbols("a b c")
    >>> parameters = ParameterValues({a: 0.0, b: 1+1j, c: -2})
    >>> parameters[a]
    0.0
    >>> parameters["b"]
    (1+1j)
    >>> parameters["b"] = 3
    >>> parameters[1]
    3
    >>> parameters[2]
    -2
    >>> parameters[2] = 3.14
    >>> parameters[c]
    3.14

    .. automethod:: __getitem__
    .. automethod:: __setitem__
    """

    def __init__(self, parameters: Mapping[sp.Symbol, ParameterValue]) -> None:
        self.__parameters = dict(parameters)

    def __repr__(self) -> str:
        return f"{type(self).__name__}({self.__parameters})"

    def _repr_pretty_(self, p: "PrettyPrinter", cycle: bool) -> None:
        class_name = type(self).__name__
        if cycle:
            p.text(f"{class_name}(...)")
        else:
            with p.group(indent=2, open=f"{class_name}({{"):
                p.breakable()
                for par, value in self.items():
                    p.pretty(par)
                    p.text(": ")
                    p.pretty(value)
                    p.text(",")
                    p.breakable()
            p.text("})")

    def __getitem__(self, key: Union[sp.Symbol, int, str]) -> "ParameterValue":
        par = self._get_parameter(key)
        return self.__parameters[par]

    def __setitem__(
        self, key: Union[sp.Symbol, int, str], value: "ParameterValue"
    ) -> None:
        par = self._get_parameter(key)
        self.__parameters[par] = value

    @singledispatchmethod
    def _get_parameter(self, key: Union[sp.Symbol, int, str]) -> sp.Symbol:
        # pylint: disable=no-self-use
        raise KeyError(  # no TypeError because of sympy.core.expr.Expr.xreplace
            f"Cannot find parameter for key type {type(key).__name__}"
        )

    @_get_parameter.register(sp.Symbol)
    def _(self, par: sp.Symbol) -> sp.Symbol:
        if par not in self.__parameters:
            raise KeyError(f"{type(self).__name__} has no parameter {par}")
        return par

    @_get_parameter.register(str)
    def _(self, name: str) -> sp.Symbol:
        for parameter in self.__parameters:
            if parameter.name == name:
                return parameter
        raise KeyError(f"No parameter available with name {name}")

    @_get_parameter.register(int)
    def _(self, key: int) -> sp.Symbol:
        for i, parameter in enumerate(self.__parameters):
            if i == key:
                return parameter
        raise KeyError(
            f"Parameter mapping has {len(self)} parameters, but trying to get"
            f" parameter number {key}"
        )

    def __len__(self) -> int:
        return len(self.__parameters)

    def __iter__(self) -> Iterator[sp.Symbol]:
        return iter(self.__parameters)

    def items(self) -> ItemsView[sp.Symbol, ParameterValue]:
        return self.__parameters.items()

    def keys(self) -> KeysView[sp.Symbol]:
        return self.__parameters.keys()

    def values(self) -> ValuesView[ParameterValue]:
        return self.__parameters.values()


def _order_component_mapping(
    mapping: Mapping[str, sp.Expr]
) -> "OrderedDict[str, sp.Expr]":
    return collections.OrderedDict(
        [(key, mapping[key]) for key in sorted(mapping, key=natural_sorting)]
    )


def _order_symbol_mapping(
    mapping: Mapping[sp.Symbol, sp.Expr]
) -> "OrderedDict[sp.Symbol, sp.Expr]":
    return collections.OrderedDict(
        [
            (symbol, mapping[symbol])
            for symbol in sorted(
                mapping, key=lambda s: natural_sorting(s.name)
            )
        ]
    )


def _order_amplitudes(
    mapping: Mapping[sp.Indexed, sp.Expr]
) -> "OrderedDict[str,  sp.Expr]":
    return collections.OrderedDict(
        [
            (key, mapping[key])
            for key in sorted(mapping, key=lambda a: natural_sorting(str(a)))
        ]
    )


@frozen
class HelicityModel:  # noqa: R701
    intensity: sp.Expr = field(validator=instance_of(sp.Expr))
    """Main expression describing the intensity over `kinematic_variables`."""
    amplitudes: "OrderedDict[sp.Indexed, sp.Expr]" = field(
        converter=_order_amplitudes
    )
    """Definitions for the amplitudes that appear in `intensity`.

    The main `intensity` is a sum over amplitudes for each initial and final
    state helicity combination. These amplitudes are indicated with as
    `sp.Indexed <sympy.tensor.indexed.Indexed>` instances and this attribute
    provides the definitions for each of these. See also :ref:`TR-014
    <compwa-org:tr-014-solution-2>`.
    """
    parameter_defaults: ParameterValues = field(converter=ParameterValues)
    """A mapping of suggested parameter values.

    Keys are `~sympy.core.symbol.Symbol` instances from the main
    :attr:`expression` that should be interpreted as parameters (as opposed to
    `kinematic_variables`). The symbols are ordered alphabetically by name with
    natural sort order (:func:`.natural_sorting`). Values have been extracted
    from the input `~qrules.transition.ReactionInfo`.
    """
    kinematic_variables: "OrderedDict[sp.Symbol, sp.Expr]" = field(
        converter=_order_symbol_mapping
    )
    """Expressions for converting four-momenta to kinematic variables."""
    components: "OrderedDict[str, sp.Expr]" = field(
        converter=_order_component_mapping
    )
    """A mapping for identifying main components in the :attr:`expression`.

    Keys are the component names (`str`), formatted as LaTeX, and values are
    sub-expressions in the main :attr:`expression`. The mapping is an
    `~collections.OrderedDict` that orders the component names alphabetically
    with natural sort order (:func:`.natural_sorting`).
    """
    reaction_info: ReactionInfo = field(validator=instance_of(ReactionInfo))

    @property
    def expression(self) -> sp.Expr:
        """Expression for the `intensity` with all amplitudes fully expressed.

        Constructed from `intensity` by substituting its amplitude symbols with
        the definitions with `amplitudes`.
        """
        return self.intensity.xreplace(self.amplitudes)

    def rename_symbols(  # noqa: R701
        self, renames: Union[Iterable[Tuple[str, str]], Mapping[str, str]]
    ) -> "HelicityModel":
        """Rename certain symbols in the model.

        Renames all `~sympy.core.symbol.Symbol` instance that appear in
        `expression`, `parameter_defaults`, `components`, and
        `kinematic_variables`. This method can be used to :ref:`couple
        parameters <usage/modify:Couple parameters>`.

        Args:
            renames: A mapping from old to new names.

        Returns:
            A **new** instance of a `HelicityModel` with symbols in all
            attributes renamed accordingly.
        """
        renames = dict(renames)
        symbols = self.__collect_symbols()
        symbol_names = {s.name for s in symbols}
        for name in renames:
            if name not in symbol_names:
                logging.warning(f"There is no symbol with name {name}")
        symbol_mapping = {
            s: sp.Symbol(renames[s.name], **s.assumptions0)
            if s.name in renames
            else s
            for s in symbols
        }
        return attrs.evolve(
            self,
            intensity=self.intensity.xreplace(symbol_mapping),
            amplitudes={
                amp: expr.xreplace(symbol_mapping)
                for amp, expr in self.amplitudes.items()
            },
            parameter_defaults={
                symbol_mapping[par]: value
                for par, value in self.parameter_defaults.items()
            },
            components={
                name: expr.xreplace(symbol_mapping)
                for name, expr in self.components.items()
            },
            kinematic_variables={
                symbol_mapping[var]: expr.xreplace(symbol_mapping)
                for var, expr in self.kinematic_variables.items()
            },
        )

    def __collect_symbols(self) -> Set[sp.Symbol]:
        symbols: Set[sp.Symbol] = self.expression.free_symbols
        symbols |= set(self.kinematic_variables)
        for expr in self.kinematic_variables.values():
            symbols |= expr.free_symbols
        return symbols

    def sum_components(  # noqa: R701
        self, components: Iterable[str]
    ) -> sp.Expr:
        """Coherently or incoherently add components of a helicity model."""
        components = list(components)  # copy
        for component in components:
            if component not in self.components:
                first_letter = component[0]
                # pylint: disable=cell-var-from-loop
                candidates = get_close_matches(
                    component,
                    filter(
                        lambda c: c.startswith(first_letter), self.components
                    ),
                )
                raise KeyError(
                    f'Component "{component}" not in model components. '
                    "Did you mean any of these?",
                    candidates,
                )
        if any(map(lambda c: c.startswith("I"), components)) and any(
            map(lambda c: c.startswith("A"), components)
        ):
            intensity_sum = self.sum_components(
                components=filter(lambda c: c.startswith("I"), components),
            )
            amplitude_sum = self.sum_components(
                components=filter(lambda c: c.startswith("A"), components),
            )
            return intensity_sum + amplitude_sum
        if all(map(lambda c: c.startswith("I"), components)):
            return sum(self.components[c] for c in components)
        if all(map(lambda c: c.startswith("A"), components)):
            return abs(sum(self.components[c] for c in components)) ** 2
        raise ValueError(
            'Not all component names started with either "A" or "I"'
        )


@define
class _HelicityModelIngredients:
    parameter_defaults: Dict[sp.Symbol, ParameterValue] = field(factory=dict)
    amplitudes: Dict[sp.Indexed, sp.Expr] = field(factory=dict)
    components: Dict[str, sp.Expr] = field(factory=dict)
    kinematic_variables: Dict[sp.Symbol, sp.Expr] = field(factory=dict)
    amplitude_base: sp.IndexedBase = field(
        init=False, on_setattr=attrs.setters.frozen, repr=False
    )

    def __attrs_post_init__(self) -> None:
        # https://www.attrs.org/en/stable/init.html#post-init
        base = sp.IndexedBase("A", complex=True)
        object.__setattr__(self, "amplitude_base", base)

    def reset(self) -> None:
        self.parameter_defaults = {}
        self.amplitudes = {}
        self.components = {}
        self.kinematic_variables = {}


class DynamicsSelector(abc.Mapping):
    """Configure which `.ResonanceDynamicsBuilder` to use for each node."""

    def __init__(
        self, transitions: Union[ReactionInfo, Iterable[StateTransition]]
    ) -> None:
        if isinstance(transitions, ReactionInfo):
            transitions = transitions.transitions
        self.__choices: Dict[TwoBodyDecay, ResonanceDynamicsBuilder] = {}
        for transition in transitions:
            for node_id in transition.topology.nodes:
                decay = TwoBodyDecay.from_transition(transition, node_id)
                self.__choices[decay] = create_non_dynamic

    @singledispatchmethod
    def assign(
        self, selection: Any, builder: ResonanceDynamicsBuilder
    ) -> None:
        """Assign a `.ResonanceDynamicsBuilder` to a selection of nodes.

        Currently, the following types of selections are implements:

        - `str`: Select transition nodes by the name of the
          `~.TwoBodyDecay.parent` `~qrules.particle.Particle`.
        - `.TwoBodyDecay` or `tuple` of a `~qrules.transition.StateTransition`
          with a node ID: set dynamics for one specific transition node.
        """
        raise NotImplementedError(
            "Cannot set dynamics builder for selection type"
            f" {type(selection).__name__}"
        )

    @assign.register(TwoBodyDecay)
    def _(
        self, decay: TwoBodyDecay, builder: ResonanceDynamicsBuilder
    ) -> None:
        self.__choices[decay] = builder

    @assign.register(tuple)
    def _(
        self,
        transition_node: Tuple[StateTransition, int],
        builder: ResonanceDynamicsBuilder,
    ) -> None:
        decay = TwoBodyDecay.create(transition_node)
        return self.assign(decay, builder)

    @assign.register(str)
    def _(self, particle_name: str, builder: ResonanceDynamicsBuilder) -> None:
        found_particle = False
        for decay in self.__choices:
            decaying_particle = decay.parent.particle
            if decaying_particle.name == particle_name:
                self.__choices[decay] = builder
                found_particle = True
        if not found_particle:
            logging.warning(
                f'Model contains no resonance with name "{particle_name}"'
            )

    @assign.register(Particle)
    def _(self, particle: Particle, builder: ResonanceDynamicsBuilder) -> None:
        return self.assign(particle.name, builder)

    def __getitem__(
        self, __k: Union[TwoBodyDecay, Tuple[StateTransition, int]]
    ) -> ResonanceDynamicsBuilder:
        __k = TwoBodyDecay.create(__k)
        return self.__choices[__k]

    def __len__(self) -> int:
        return len(self.__choices)

    def __iter__(self) -> Iterator[TwoBodyDecay]:
        return iter(self.__choices)

    def items(self) -> ItemsView[TwoBodyDecay, ResonanceDynamicsBuilder]:
        return self.__choices.items()

    def keys(self) -> KeysView[TwoBodyDecay]:
        return self.__choices.keys()

    def values(self) -> ValuesView[ResonanceDynamicsBuilder]:
        return self.__choices.values()


class HelicityAmplitudeBuilder:  # pylint: disable=too-many-instance-attributes
    r"""Amplitude model generator for the helicity formalism.

    Args:
        reaction: The `~qrules.transition.ReactionInfo` from which to
            :meth:`formulate` an amplitude model.
        stable_final_state_ids: Put final state 'invariant' masses
            (:math:`m_0, m_1, \dots`) under `.HelicityModel.parameter_defaults`
            (with a *scalar* suggested value) instead of
            `~.HelicityModel.kinematic_variables` (which are expressions to
            compute an event-wise array of invariant masses). This is useful
            if final state particles are stable.
        stable_final_state_ids: Put the invariant of the initial state
            (:math:`m_{012\dots}`) under `.HelicityModel.parameter_defaults`
            (with a *scalar* suggested value) instead of
            `~.HelicityModel.kinematic_variables`. This is useful if
            four-momenta were generated with or kinematically fit to a specific
            initial state energy.

            .. seealso:: :ref:`usage/amplitude:Scalar masses`
    """

    def __init__(
        self,
        reaction: ReactionInfo,
        stable_final_state_ids: Optional[Iterable[int]] = None,
        scalar_initial_state_mass: bool = False,
    ) -> None:
        if len(reaction.transitions) < 1:
            raise ValueError(
                f"At least one {StateTransition.__name__} required to"
                " genenerate an amplitude model!"
            )
        self._name_generator = HelicityAmplitudeNameGenerator()
        self.__reaction = reaction
        self.__ingredients = _HelicityModelIngredients()
        self.__dynamics_choices = DynamicsSelector(reaction)
        self.__adapter = HelicityAdapter(reaction)
        self.stable_final_state_ids = stable_final_state_ids  # type: ignore[assignment]
        self.scalar_initial_state_mass = scalar_initial_state_mass  # type: ignore[assignment]

    @property
    def adapter(self) -> HelicityAdapter:
        """Converter for computing kinematic variables from four-momenta."""
        return self.__adapter

    @property
    def dynamics_choices(self) -> DynamicsSelector:
        return self.__dynamics_choices

    @property
    def stable_final_state_ids(self) -> Optional[Set[int]]:
        # noqa: D403
        """IDs of the final states that should be considered stable.

        The 'invariant' mass symbols for these final states will be inserted as
        **scalar** values into the `.parameter_defaults`.
        """
        return self.__stable_final_state_ids

    @stable_final_state_ids.setter
    def stable_final_state_ids(self, value: Optional[Iterable[int]]) -> None:
        self.__stable_final_state_ids = None
        if value is not None:
            self.__stable_final_state_ids = set(value)
            if not self.__stable_final_state_ids <= set(
                self.__reaction.final_state
            ):
                raise ValueError(
                    "Final state IDs are"
                    f" {sorted(self.__reaction.final_state)}, but trying to"
                    " set stable final state IDs"
                    f" {self.__stable_final_state_ids}"
                )

    @property
    def scalar_initial_state_mass(self) -> bool:
        """Add initial state mass as scalar value to `.parameter_defaults`.

        .. seealso:: :ref:`usage/amplitude:Scalar masses`
        """
        return self.__scalar_initial_state_mass

    @scalar_initial_state_mass.setter
    def scalar_initial_state_mass(self, value: bool) -> None:
        if not isinstance(value, bool):
            raise TypeError
        self.__scalar_initial_state_mass = value

    def set_dynamics(
        self, particle_name: str, dynamics_builder: ResonanceDynamicsBuilder
    ) -> None:
        self.__dynamics_choices.assign(particle_name, dynamics_builder)

    def formulate(self) -> HelicityModel:
        self.__ingredients.reset()
        main_expression = self.__formulate_top_expression()
        kinematic_variables = {
            sp.Symbol(var_name, real=True): expr
            for var_name, expr in self.__adapter.create_expressions().items()
        }
        if self.stable_final_state_ids is not None:
            for state_id in self.stable_final_state_ids:
                symbol = sp.Symbol(f"m_{state_id}", real=True)
                particle = self.__reaction.final_state[state_id]
                self.__ingredients.parameter_defaults[symbol] = particle.mass
                del kinematic_variables[symbol]
        if self.scalar_initial_state_mass:
            subscript = "".join(map(str, sorted(self.__reaction.final_state)))
            symbol = sp.Symbol(f"m_{subscript}", real=True)
            particle = self.__reaction.initial_state[-1]
            self.__ingredients.parameter_defaults[symbol] = particle.mass
            del kinematic_variables[symbol]

        return HelicityModel(
            intensity=main_expression,
            amplitudes=self.__ingredients.amplitudes,
            parameter_defaults=self.__ingredients.parameter_defaults,
            kinematic_variables=kinematic_variables,
            components=self.__ingredients.components,
            reaction_info=self.__reaction,
        )

    def __formulate_top_expression(self) -> sp.Expr:
        transition_groups = group_transitions(self.__reaction.transitions)
        self.__register_parameter_couplings(transition_groups)
        coherent_intensities = [
            self.__formulate_coherent_intensity(group)
            for group in transition_groups
        ]
        return sum(coherent_intensities)

    def __register_parameter_couplings(
        self, transition_groups: List[List[StateTransition]]
    ) -> None:
        for graph_group in transition_groups:
            for transition in graph_group:
                self._name_generator.register_amplitude_coefficient_name(
                    transition
                )

    def __formulate_coherent_intensity(
        self, transition_group: List[StateTransition]
    ) -> sp.Expr:
        transition = transition_group[0]
        graph_group_label = generate_transition_label(transition)
        sequential_expressions: List[sp.Expr] = []
        for group in transition_group:
            sequential_graphs = (
                perform_external_edge_identical_particle_combinatorics(
                    group.to_graph()
                )
            )
            for graph in sequential_graphs:
                transition = StateTransition.from_graph(graph)
                expression = self.__formulate_sequential_decay(transition)
                sequential_expressions.append(expression)
        outer_state_ids = list(transition.initial_states)
        outer_state_ids += sorted(transition.final_states)
        helicities = tuple(
            sp.Rational(transition.states[i].spin_projection)
            for i in outer_state_ids
        )
        amplitude_symbol = self.__ingredients.amplitude_base[helicities]
        amplitude_sum = sum(sequential_expressions)
        self.__ingredients.amplitudes[amplitude_symbol] = amplitude_sum
        component_name = f"I_{{{graph_group_label}}}"
        self.__ingredients.components[component_name] = abs(amplitude_sum) ** 2
        return abs(amplitude_symbol) ** 2

    def __formulate_sequential_decay(
        self, transition: StateTransition
    ) -> sp.Expr:
        partial_decays: List[sp.Expr] = [
            self._formulate_partial_decay(transition, node_id)
            for node_id in transition.topology.nodes
        ]
        sequential_amplitudes = reduce(operator.mul, partial_decays)

        coefficient = self.__generate_amplitude_coefficient(transition)
        prefactor = self.__generate_amplitude_prefactor(transition)
        expression = coefficient * sequential_amplitudes
        if prefactor is not None:
            expression = prefactor * expression
        subscript = self._name_generator.generate_amplitude_name(transition)
        self.__ingredients.components[f"A_{{{subscript}}}"] = expression
        return expression

    def _formulate_partial_decay(
        self, transition: StateTransition, node_id: int
    ) -> sp.Expr:
        wigner_d = formulate_wigner_d(transition, node_id)
        dynamics = self.__formulate_dynamics(transition, node_id)
        return wigner_d * dynamics

    def __formulate_dynamics(
        self, transition: StateTransition, node_id: int
    ) -> sp.Expr:
        decay = TwoBodyDecay.from_transition(transition, node_id)
        if decay not in self.__dynamics_choices:
            return 1

        builder = self.__dynamics_choices[decay]
        variable_set = _generate_kinematic_variable_set(transition, node_id)
        expression, parameters = builder(decay.parent.particle, variable_set)
        for par, value in parameters.items():
            if par in self.__ingredients.parameter_defaults:
                previous_value = self.__ingredients.parameter_defaults[par]
                if value != previous_value:
                    logging.warning(
                        f'New default value {value} for parameter "{par.name}"'
                        " is inconsistent with existing value"
                        f" {previous_value}"
                    )
            self.__ingredients.parameter_defaults[par] = value

        return expression

    def __generate_amplitude_coefficient(
        self, transition: StateTransition
    ) -> sp.Symbol:
        """Generate coefficient parameter for a sequential amplitude.

        Generally, each partial amplitude of a sequential amplitude transition
        should check itself if it or a parity partner is already defined. If so
        a coupled coefficient is introduced.
        """
        suffix = self._name_generator.generate_sequential_amplitude_suffix(
            transition
        )
        symbol = sp.Symbol(f"C_{{{suffix}}}")
        value = complex(1, 0)
        self.__ingredients.parameter_defaults[symbol] = value
        return symbol

    def __generate_amplitude_prefactor(
        self, transition: StateTransition
    ) -> Optional[float]:
        prefactor = get_prefactor(transition)
        if prefactor != 1.0:
            for node_id in transition.topology.nodes:
                raw_suffix = self._name_generator.generate_coefficient_name(
                    transition, node_id
                )
                if (
                    raw_suffix
                    in self._name_generator.parity_partner_coefficient_mapping
                ):
                    coefficient_suffix = self._name_generator.parity_partner_coefficient_mapping[
                        raw_suffix
                    ]
                    if coefficient_suffix != raw_suffix:
                        return prefactor
        return None


class CanonicalAmplitudeBuilder(HelicityAmplitudeBuilder):
    r"""Amplitude model generator for the canonical helicity formalism.

    This class defines a full amplitude in the canonical formalism, using the
    helicity formalism as a foundation. The key here is that we take the full
    helicity intensity as a template, and just exchange the helicity amplitudes
    :math:`F` as a sum of canonical amplitudes :math:`A`:

    .. math::

        F^J_{\lambda_1,\lambda_2} = \sum_{LS} \mathrm{norm}(A^J_{LS})C^2.

    Here, :math:`C` stands for `Clebsch-Gordan factor
    <https://en.wikipedia.org/wiki/Clebsch%E2%80%93Gordan_coefficients>`_.

    .. seealso:: `HelicityAmplitudeBuilder` and :doc:`/usage/helicity/formalism`.
    """

    def __init__(self, reaction_result: ReactionInfo) -> None:
        super().__init__(reaction_result)
        self._name_generator = CanonicalAmplitudeNameGenerator()

    def _formulate_partial_decay(
        self, transition: StateTransition, node_id: int
    ) -> sp.Expr:
        amplitude = super()._formulate_partial_decay(transition, node_id)
        cg_coefficients = formulate_clebsch_gordan_coefficients(
            transition, node_id
        )
        return cg_coefficients * amplitude


def formulate_clebsch_gordan_coefficients(
    transition: StateTransition, node_id: int
) -> sp.Expr:
    r"""Compute the two Clebsch-Gordan coefficients for a state transition node.

    In the **canonical basis** (also called **partial wave basis**),
    :doc:`Clebsch-Gordan coefficients <sympy:modules/physics/quantum/cg>`
    ensure that the projection of angular momentum is conserved
    (:cite:`kutschkeAngularDistributionCookbook1996`, p. 4). When calling
    :func:`~qrules.generate_transitions` with
    :code:`formalism="canonical-helicity"`, AmpForm formulates the amplitude in
    the canonical basis from amplitudes in the helicity basis using the
    transformation in :cite:`chungSpinFormalismsUpdated2014`, Eq. (4.32). See
    also :cite:`kutschkeAngularDistributionCookbook1996`, Eq. (28).

    This function produces the two Clebsch-Gordan coefficients in
    :cite:`chungSpinFormalismsUpdated2014`, Eq. (4.32). For a two-body decay
    :math:`1 \to 2, 3`, we get:

    .. math:: C^{s_1,\lambda}_{L,0,S,\lambda} C^{S,\lambda}_{s_2,\lambda_2,s_3,-\lambda_3}
        :label: formulate_clebsch_gordan_coefficients

    with:

    - :math:`s_i` the intrinsic `Spin.magnitude
      <qrules.particle.Spin.magnitude>` of each state :math:`i`,
    - :math:`\lambda_{2}, \lambda_{3}` the helicities of the decay products
      (can be taken to be their `~qrules.transition.State.spin_projection` when
      following a constistent boosting procedure),
    - :math:`\lambda=\lambda_{2}-\lambda_{3}`,
    - :math:`L` the *total* angular momentum of the final state pair
      (`~qrules.quantum_numbers.InteractionProperties.l_magnitude`),
    - :math:`S` the coupled spin magnitude of the final state pair
      (`~qrules.quantum_numbers.InteractionProperties.s_magnitude`),
    - and :math:`C^{j_3,m_3}_{j_1,m_1,j_2,m_2} = \langle
      j1,m1;j2,m2|j3,m3\rangle`, as in :doc:`sympy:modules/physics/quantum/cg`.

    Example
    -------
    >>> import qrules
    >>> reaction = qrules.generate_transitions(
    ...     initial_state=[("J/psi(1S)", [+1])],
    ...     final_state=[("gamma", [-1]), "f(0)(980)"],
    ... )
    >>> transition = reaction.transitions[1]  # angular momentum 2
    >>> formulate_clebsch_gordan_coefficients(transition, node_id=0)
    CG(1, -1, 0, 0, 1, -1)*CG(2, 0, 1, -1, 1, -1)

    .. math::
        C^{s_1,\lambda}_{L,0,S,\lambda} C^{S,\lambda}_{s_2,\lambda_2,s_3,-\lambda_3}
        = C^{1,(-1-0)}_{2,0,1,(-1-0)} C^{1,(-1-0)}_{1,-1,0,0}
        = C^{1,-1}_{2,0,1,-1} C^{1,-1}_{1,-1,0,0}
    """
    from sympy.physics.quantum.cg import CG

    decay = TwoBodyDecay.from_transition(transition, node_id)

    angular_momentum = decay.interaction.l_magnitude
    coupled_spin = decay.interaction.s_magnitude

    parent = decay.parent
    child1 = decay.children[0]
    child2 = decay.children[1]

    decay_particle_lambda = child1.spin_projection - child2.spin_projection
    cg_ls = CG(
        j1=sp.Rational(angular_momentum),
        m1=0,
        j2=sp.Rational(coupled_spin),
        m2=sp.Rational(decay_particle_lambda),
        j3=sp.Rational(parent.particle.spin),
        m3=sp.Rational(decay_particle_lambda),
    )
    cg_ss = CG(
        j1=sp.Rational(child1.particle.spin),
        m1=sp.Rational(child1.spin_projection),
        j2=sp.Rational(child2.particle.spin),
        m2=sp.Rational(-child2.spin_projection),
        j3=sp.Rational(coupled_spin),
        m3=sp.Rational(decay_particle_lambda),
    )
    return sp.Mul(cg_ls, cg_ss, evaluate=False)


def formulate_wigner_d(transition: StateTransition, node_id: int) -> sp.Expr:
    r"""Compute `~sympy.physics.quantum.spin.WignerD` for a transition node.

    Following :cite:`kutschkeAngularDistributionCookbook1996`, Eq. (10). For a
    two-body decay :math:`1 \to 2, 3`, we get

    .. math:: D^{s_1}_{m_1,\lambda_2-\lambda_3}(-\phi,\theta,0)
        :label: formulate_wigner_d

    with:

    - :math:`s_1` the `Spin.magnitude <qrules.particle.Spin.magnitude>` of the
      decaying state,
    - :math:`m_1` the `~qrules.transition.State.spin_projection` of the
      decaying state,
    - :math:`\lambda_{2}, \lambda_{3}` the helicities of the decay products in
      in the restframe of :math:`1` (can be taken to be their intrinsic
      `~qrules.transition.State.spin_projection` when following a constistent
      boosting procedure),
    - and :math:`\phi` and :math:`\theta` the helicity angles (see also
      :func:`.get_helicity_angle_label`).

    Note that :math:`\lambda_2, \lambda_3` are ordered by their number of
    children, then by their state ID (see :class:`.TwoBodyDecay`).

    See :cite:`kutschkeAngularDistributionCookbook1996`, Eq. (30) for an
    example of Wigner-:math:`D` functions in a *sequential* two-body decay.

    Example
    -------
    >>> import qrules
    >>> reaction = qrules.generate_transitions(
    ...     initial_state=[("J/psi(1S)", [+1])],
    ...     final_state=[("gamma", [-1]), "f(0)(980)"],
    ... )
    >>> transition = reaction.transitions[0]
    >>> formulate_wigner_d(transition, node_id=0)
    WignerD(1, 1, -1, -phi_0, theta_0, 0)

    .. math::
        D^{s_1}_{m_1,\lambda_2-\lambda_3}\left(-\phi,\theta,0\right)
        = D^{1}_{+1,(-1-0)}\left(-\phi_0,\theta_0,0\right)
        = D^{1}_{1,-1}\left(-\phi_0,\theta_0,0\right)
    """
    from sympy.physics.quantum.spin import Rotation as Wigner

    decay = TwoBodyDecay.from_transition(transition, node_id)
    _, phi, theta = _generate_kinematic_variables(transition, node_id)
    return Wigner.D(
        j=sp.Rational(decay.parent.particle.spin),
        m=sp.Rational(decay.parent.spin_projection),
        mp=sp.Rational(
            decay.children[0].spin_projection
            - decay.children[1].spin_projection
        ),
        alpha=-phi,
        beta=theta,
        gamma=0,
    )


def get_prefactor(transition: StateTransition) -> float:
    """Calculate the product of all prefactors defined in this transition.

    .. seealso:: `qrules.quantum_numbers.InteractionProperties.parity_prefactor`
    """
    prefactor = 1.0
    for node_id in transition.topology.nodes:
        interaction = transition.interactions[node_id]
        if interaction and interaction.parity_prefactor is not None:
            prefactor *= interaction.parity_prefactor
    return prefactor


def group_transitions(
    transitions: Iterable[StateTransition],
) -> List[List[StateTransition]]:
    """Match final and initial states in groups.

    Each `~qrules.transition.StateTransition` corresponds to a specific state
    transition amplitude. This function groups together transitions, which have
    the same initial and final state (including spin). This is needed to
    determine the coherency of the individual amplitude parts.
    """
    transition_groups: DefaultDict[
        Tuple[
            Tuple[Tuple[str, float], ...],
            Tuple[Tuple[str, float], ...],
        ],
        List[StateTransition],
    ] = collections.defaultdict(list)
    for transition in transitions:
        initial_state = sorted(
            (
                transition.states[i].particle.name,
                transition.states[i].spin_projection,
            )
            for i in transition.topology.incoming_edge_ids
        )
        final_state = sorted(
            (
                transition.states[i].particle.name,
                transition.states[i].spin_projection,
            )
            for i in transition.topology.outgoing_edge_ids
        )
        group_key = (tuple(initial_state), tuple(final_state))
        transition_groups[group_key].append(transition)

    return list(transition_groups.values())


def formulate_spin_alignment(
    transition: StateTransition,
) -> List[Tuple["WignerD", ...]]:
    """Generate all Wigner-:math:`D` combinations for a spin alignment sum.

    Generate all Wigner-:math:`D` function combinations that appear in
    :cite:`marangottoHelicityAmplitudesGeneric2020`, Eq.(45), but for a generic
    multibody decay. Each element in the returned `list` is a `tuple` of
    Wigner-:math:`D` functions that appear in the summation, for a specific set
    of helicities were are summing over. To generate the full sum, make a
    multiply the Wigner-:math:`D` functions in each `tuple` and sum over all
    these products.
    """
    rotations = PoolSum(1)
    for rotated_state_id in transition.final_states:
        additional_rotations = formulate_rotation_chain(
            transition, rotated_state_id
        )
        rotations = __multiply_pool_sums([rotations, additional_rotations])
    return rotations


__GREEK_INDEX_NAMES = ("lambda", "mu", "nu", "xi", "alpha", "beta", "gamma")


def formulate_rotation_chain(
    transition: StateTransition, rotated_state_id: int
) -> PoolSum:
    """Formulate the spin alignment sum for a specific chain.

    See Eq.(45) from :cite:`marangottoHelicityAmplitudesGeneric2020`. The chain
    consists of a series of helicity rotations (see
    :func:`formulate_helicity_rotation_chain`) plus a Wigner rotation (see
    :func:`.formulate_wigner_rotation`) in case there is more than one helicity
    rotation.
    """
    helicity_rotations = formulate_helicity_rotation_chain(
        transition, rotated_state_id
    )
    if len(helicity_rotations.indices) == 1:
        return helicity_rotations
    idx_root = __GREEK_INDEX_NAMES[len(helicity_rotations.indices)]
    idx_suffix = get_helicity_suffix(transition.topology, rotated_state_id)
    wigner_rotation = formulate_wigner_rotation(
        transition,
        rotated_state_id,
        m_prime=sp.Symbol(f"{idx_root}{idx_suffix}", real=True),
    )
    return __multiply_pool_sums([helicity_rotations, wigner_rotation])


def formulate_helicity_rotation_chain(
    transition: StateTransition, rotated_state_id: int
) -> PoolSum:
    """Formulate a Wigner-:math:`D` for each helicity rotation up some state.

    The helicity rotations are performed going through the decay
    `~qrules.topology.Topology` starting from the initial state up some
    :code:`rotated_state_id`. Each rotation operates on the spin state and is
    therefore formulated as a `~sympy.physics.quantum.spin.WignerD` function
    (see :func:`.formulate_helicity_rotation`). See
    {doc}`/usage/helicity/spin-alignment` for more info.
    """
    topology = transition.topology
    rotated_state = transition.states[rotated_state_id]
    spin_magnitude = rotated_state.particle.spin
    idx_root_counter = 0
    idx_suffix = get_helicity_suffix(transition.topology, rotated_state_id)

    def get_helicity_rotation(state_id: int) -> Generator[PoolSum, None, None]:
        parent_id = get_parent_id(topology, state_id)
        if parent_id is None:
            return
        # pylint: disable=stop-iteration-return
        nonlocal idx_root_counter
        idx_root = __GREEK_INDEX_NAMES[idx_root_counter]
        next_idx_root = __GREEK_INDEX_NAMES[idx_root_counter + 1]
        idx_root_counter += 1
        if is_opposite_helicity_state(topology, state_id):
            state_id = get_sibling_state_id(topology, state_id)
        phi_label, theta_theta = get_helicity_angle_label(topology, state_id)
        phi = sp.Symbol(phi_label, real=True)
        theta = sp.Symbol(theta_theta, real=True)
        yield formulate_helicity_rotation(
            spin_magnitude,
            spin_projection=sp.Symbol(
                f"{next_idx_root}{idx_suffix}", real=True
            ),
            m_prime=sp.Symbol(f"{idx_root}{idx_suffix}", real=True),
            alpha=phi,
            beta=theta,
            gamma=0,
        )
        yield from get_helicity_rotation(parent_id)

    rotations = get_helicity_rotation(rotated_state_id)
    summation = __multiply_pool_sums(list(rotations))
    if len(summation.indices) == 1:
        idx_root = __GREEK_INDEX_NAMES[idx_root_counter]
        dangling_idx = sp.Symbol(f"{idx_root}{idx_suffix}", real=True)
        spin_projection = transition.states[rotated_state_id].spin_projection
        return summation.subs(dangling_idx, sp.Rational(spin_projection))
    return summation


def __multiply_pool_sums(sum_expressions: Sequence[PoolSum]) -> PoolSum:
    if len(sum_expressions) == 0:
        raise ValueError(f"Product needs at least one {PoolSum.__name__}")
    product = sp.Mul(*[pool_sum.expression for pool_sum in sum_expressions])
    combined_indices = []
    for pool_sum in sum_expressions:
        combined_indices.extend(pool_sum.indices)
    return PoolSum(product, *combined_indices)


def formulate_wigner_rotation(
    transition: StateTransition, rotated_state_id: int, m_prime: sp.Symbol
) -> PoolSum:
    """Formulate the spin rotation matrices for a Wigner rotation.

    A **Wigner rotation** is the 'average' rotation that results form a chain
    of Lorentz boosts to a new reference frame with regard to a direct boost.
    See :cite:`marangottoHelicityAmplitudesGeneric2020`, p.6, especially
    Eq.(36).

    Args:
        transition: The `~qrules.transition.StateTransition` in which you
            want to rotate one of the spin states.
        rotated_state_id: The state ID of a spin `~qrules.transition.State`
            that you want to rotate.
        m_prime: The summation symbol :math:`m'` that should be used when
            summing over the Wigner-:math:`D` functions for this rotation.
    """
    state = transition.states[rotated_state_id]
    suffix = get_helicity_suffix(transition.topology, rotated_state_id)
    return formulate_helicity_rotation(
        spin_magnitude=state.particle.spin,
        spin_projection=state.spin_projection,
        m_prime=m_prime,
        alpha=sp.Symbol(f"alpha{suffix}", real=True),
        beta=sp.Symbol(f"beta{suffix}", real=True),
        gamma=sp.Symbol(f"gamma{suffix}", real=True),
    )


def formulate_helicity_rotation(
    spin_magnitude: Union[float, sp.Symbol],
    spin_projection: Union[float, sp.Symbol],
    m_prime: sp.Symbol,
    alpha: sp.Symbol,
    beta: sp.Symbol,
    gamma: sp.Symbol,
) -> PoolSum:
    r"""Formulate action of an Euler rotation on a spin state.

    When rotation a spin state :math:`\left|s,m\right\rangle` over `Euler
    angles <https://en.wikipedia.org/wiki/Euler_angles>`_
    :math:`\alpha,\beta,\gamma`, the new state can be expressed in terms of
    other spin states :math:`\left|s,m'\right\rangle` with the help of
    Wigner-:math:`D` expansion coefficients:

    .. math::
        :label: formulate_helicity_rotation

        R(\alpha,\beta,\gamma)\left|s,m\right\rangle
        = \sum^s_{m'=-s} D^s_{m',m}\left(\alpha,\beta,\gamma\right)
        \left|s,m'\right\rangle

    See :cite:`marangottoHelicityAmplitudesGeneric2020`, Eq.(B.5).

    This function gives the summation over these Wigner-:math:`D` functions and
    can be used for spin alignment following
    :cite:`marangottoHelicityAmplitudesGeneric2020`, Eq.(45).

    Args:
        spin_magnitude: Spin magnitude :math:`s` of spin state that is being
            rotated.
        spin_projection: Spin projection component :math:`m` of the spin state
            that is being rotated.
        m_prime: A index `~sympy.core.symbol.Symbol` or
            `~sympy.core.symbol.Dummy` that represents :math:`m'` helicities in
            Eq. :eq:`formulate_helicity_rotation`.

        alpha: First Euler angle.
        beta: Second Euler angle.
        gamma: Third Euler angle.

    Example
    -------
    >>> a, b, c, i = sp.symbols("a b c i")
    >>> formulate_helicity_rotation(0, 0, i, a, b, c)
    PoolSum(WignerD(0, 0, i, a, b, c), (i, [0]))
    >>> formulate_helicity_rotation(1/2, -1/2, i, a, b, c)
    PoolSum(WignerD(1/2, -1/2, i, a, b, c), (i, [-1/2, 1/2]))
    """
    from sympy.physics.quantum.spin import Rotation as Wigner

    helicities = map(sp.Rational, _create_spin_range(spin_magnitude))
    return PoolSum(
        Wigner.D(
            j=__rationalize(spin_magnitude),
            m=__rationalize(spin_projection),
            mp=m_prime,
            alpha=alpha,
            beta=beta,
            gamma=gamma,
        ),
        (m_prime, list(helicities)),
    )


@overload
def __rationalize(value: float) -> sp.Rational:
    ...


@overload
def __rationalize(value: sp.Symbol) -> sp.Symbol:
    ...


def __rationalize(value):  # type:ignore[no-untyped-def]
    if isinstance(value, sp.Symbol):
        return value
    return sp.Rational(value)


def _create_spin_range(spin_magnitude: float) -> List[float]:
    """Create a list of allowed spin projections.

    >>> _create_spin_range(0)
    [0.0]
    >>> _create_spin_range(0.5)
    [-0.5, 0.5]
    >>> _create_spin_range(1)
    [-1.0, 0.0, 1.0]
    >>> projections = _create_spin_range(5)
    >>> list(map(int, projections))
    [-5, -4, -3, -2, -1, 0, 1, 2, 3, 4, 5]
    """
    spin_projections = []
    projection = Decimal(-spin_magnitude)
    while projection <= spin_magnitude:
        spin_projections.append(float(projection))
        projection += 1
    return spin_projections


def _generate_kinematic_variable_set(
    transition: StateTransition, node_id: int
) -> TwoBodyKinematicVariableSet:
    decay = TwoBodyDecay.from_transition(transition, node_id)
    inv_mass, phi, theta = _generate_kinematic_variables(transition, node_id)
    child1_mass = sp.Symbol(
        get_invariant_mass_label(transition.topology, decay.children[0].id),
        real=True,
    )
    child2_mass = sp.Symbol(
        get_invariant_mass_label(transition.topology, decay.children[1].id),
        real=True,
    )
    angular_momentum: Optional[int] = decay.interaction.l_magnitude
    if angular_momentum is None:
        if decay.parent.particle.spin.is_integer():
            angular_momentum = int(decay.parent.particle.spin)
    return TwoBodyKinematicVariableSet(
        incoming_state_mass=inv_mass,
        outgoing_state_mass1=child1_mass,
        outgoing_state_mass2=child2_mass,
        helicity_theta=theta,
        helicity_phi=phi,
        angular_momentum=angular_momentum,
    )


def _generate_kinematic_variables(
    transition: StateTransition, node_id: int
) -> Tuple[sp.Symbol, sp.Symbol, sp.Symbol]:
    """Generate symbol for invariant mass, phi angle, and theta angle."""
    decay = TwoBodyDecay.from_transition(transition, node_id)
    phi_label, theta_label = get_helicity_angle_label(
        transition.topology, decay.children[0].id
    )
    inv_mass_label = get_invariant_mass_label(
        transition.topology, decay.parent.id
    )
    return (
        sp.Symbol(inv_mass_label, real=True),
        sp.Symbol(phi_label, real=True),
        sp.Symbol(theta_label, real=True),
    )<|MERGE_RESOLUTION|>--- conflicted
+++ resolved
@@ -16,10 +16,7 @@
 from functools import reduce
 from typing import (
     TYPE_CHECKING,
-<<<<<<< HEAD
-=======
     Any,
->>>>>>> 9542c50c
     DefaultDict,
     Dict,
     Generator,
@@ -71,29 +68,14 @@
     natural_sorting,
 )
 
-<<<<<<< HEAD
-if TYPE_CHECKING:
-    from sympy.physics.quantum.spin import WignerD
-
-ParameterValue = Union[float, complex, int]
-"""Allowed value types for parameters."""
-
-
-def _order_component_mapping(
-    mapping: Mapping[str, ParameterValue]
-) -> "OrderedDict[str, ParameterValue]":
-    return collections.OrderedDict(
-        [(key, mapping[key]) for key in sorted(mapping, key=natural_sorting)]
-    )
-=======
 if sys.version_info >= (3, 8):
     from functools import singledispatchmethod
 else:
     from singledispatchmethod import singledispatchmethod
->>>>>>> 9542c50c
 
 if TYPE_CHECKING:
     from IPython.lib.pretty import PrettyPrinter
+    from sympy.physics.quantum.spin import WignerD
 
 ParameterValue = Union[float, complex, int]
 """Allowed value types for parameters."""
