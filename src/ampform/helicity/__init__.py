# pylint: disable=import-outside-toplevel, too-many-arguments, too-many-lines
"""Generate an amplitude model with the helicity formalism.

.. autolink-preface::

    import sympy as sp
"""

import collections
import logging
import operator
from collections import OrderedDict, abc
from decimal import Decimal
from difflib import get_close_matches
from functools import reduce
from typing import (
    TYPE_CHECKING,
    DefaultDict,
    Dict,
<<<<<<< HEAD
    Generator,
=======
    ItemsView,
>>>>>>> 3ed3ed52
    Iterable,
    Iterator,
    KeysView,
    List,
    Mapping,
    Optional,
    Sequence,
    Set,
    Tuple,
    TypeVar,
    Union,
<<<<<<< HEAD
    overload,
=======
    ValuesView,
>>>>>>> 3ed3ed52
)

import attr
import sympy as sp
from attr.validators import instance_of
from qrules.combinatorics import (
    perform_external_edge_identical_particle_combinatorics,
)
from qrules.transition import ReactionInfo, StateTransition

from ampform.dynamics.builder import (
    ResonanceDynamicsBuilder,
    TwoBodyKinematicVariableSet,
)
from ampform.kinematics import HelicityAdapter, get_invariant_mass_label
from ampform.sympy import PoolSum

from .decay import (
    TwoBodyDecay,
    get_parent_id,
    get_sibling_state_id,
    is_opposite_helicity_state,
)
from .naming import (
    CanonicalAmplitudeNameGenerator,
    HelicityAmplitudeNameGenerator,
    generate_transition_label,
    get_helicity_angle_label,
    get_helicity_suffix,
    natural_sorting,
)

if TYPE_CHECKING:
    from sympy.physics.quantum.spin import WignerD

ParameterValue = Union[float, complex, int]
"""Allowed value types for parameters."""


def _order_component_mapping(
    mapping: Mapping[str, ParameterValue]
) -> "OrderedDict[str, ParameterValue]":
    return collections.OrderedDict(
        [(key, mapping[key]) for key in sorted(mapping, key=natural_sorting)]
    )


_T = TypeVar("_T")


def _order_symbol_mapping(
    mapping: Mapping[sp.Symbol, _T]  # type: ignore[valid-type]
) -> "OrderedDict[sp.Symbol, _T]":
    return collections.OrderedDict(
        [
            (symbol, mapping[symbol])
            for symbol in sorted(
                mapping, key=lambda s: natural_sorting(s.name)
            )
        ]
    )


class ParameterValues(abc.Mapping):
    """Ordered mapping to `ParameterValue` with convenient getter and setter.

    >>> a, b, c = sp.symbols("a b c")
    >>> parameters = ParameterValues({a: 0.0, b: 1+1j, c: -2})
    >>> parameters[a]
    0.0
    >>> parameters["b"]
    (1+1j)
    >>> parameters["b"] = 3
    >>> parameters[1]
    3
    >>> parameters[2]
    -2
    >>> parameters[2] = 3.14
    >>> parameters[c]
    3.14
    """

    def __init__(self, mapping: Mapping[sp.Symbol, ParameterValue]) -> None:
        self.__mapping = _order_symbol_mapping(mapping)

    def __getitem__(self, __k: Union[sp.Symbol, int, str]) -> ParameterValue:
        if isinstance(__k, sp.Symbol):
            return self.__mapping[__k]
        if isinstance(__k, str):
            for symbol, value in self.__mapping.items():
                if symbol.name == __k:
                    return value
            raise KeyError(f'No parameter available with name "{__k}"')
        if isinstance(__k, int):
            for i, value in enumerate(self.__mapping.values()):
                if i == __k:
                    return value
            raise KeyError(
                f"Parameter mapping has {len(self)} keys, but trying to"
                f" get item {__k}"
            )
        raise KeyError(  # no TypeError because of sympy.core.expr.Expr.xreplace
            f"Cannot get parameter value for key type {type(__k).__name__}"
        )

    def __setitem__(  # noqa: R701
        self, __k: Union[sp.Symbol, int, str], __v: ParameterValue
    ) -> None:
        try:
            self[__k]
        except KeyError as e:
            raise KeyError("Not allowed to define new items") from e
        if isinstance(__k, sp.Symbol):
            self.__mapping[__k] = __v
            return
        if isinstance(__k, str):
            for symbol in self.__mapping:
                if symbol.name == __k:
                    self.__mapping[symbol] = __v
                    return
            raise KeyError(f'No parameter available with name "{__k}"')
        if isinstance(__k, int):
            for i, symbol in enumerate(self.__mapping):
                if i == __k:
                    self.__mapping[symbol] = __v
                    return
            raise KeyError(
                f"Parameter mapping has {len(self)} keys, but trying to"
                f" set item {__k}"
            )
        raise KeyError(  # no TypeError because of sympy.core.expr.Expr.xreplace
            f"Cannot set parameter value for key type {type(__k).__name__}"
        )

    def __len__(self) -> int:
        return len(self.__mapping)

    def __iter__(self) -> Iterator[sp.Symbol]:
        return iter(self.__mapping)

    def items(self) -> ItemsView[sp.Symbol, ParameterValue]:
        return self.__mapping.items()

    def keys(self) -> KeysView[sp.Symbol]:
        return self.__mapping.keys()

    def values(self) -> ValuesView[ParameterValue]:
        return self.__mapping.values()


@attr.frozen
class HelicityModel:  # noqa: R701
    expression: sp.Expr = attr.ib(
        validator=attr.validators.instance_of(sp.Expr)
    )
    parameter_defaults: ParameterValues = attr.ib(converter=ParameterValues)
    """A mapping of suggested parameter values.

    Keys are `~sympy.core.symbol.Symbol` instances from the main
    :attr:`expression` that should be interpreted as parameters (as opposed to
    variables). The symbols are ordered alphabetically by name with `natural
    sort order <https://en.wikipedia.org/wiki/Natural_sort_order>`_. Values
    have been extracted from the input `~qrules.transition.ReactionInfo`.
    """
    components: "OrderedDict[str, sp.Expr]" = attr.ib(
        converter=_order_component_mapping
    )
    """A mapping for identifying main components in the :attr:`expression`.

    Keys are the component names (`str`), formatted as LaTeX, and values are
    sub-expressions in the main :attr:`expression`. The mapping is an
    `~collections.OrderedDict` that orders the component names alphabetically
    with `natural sort order
    <https://en.wikipedia.org/wiki/Natural_sort_order>`_.
    """
    kinematic_variables: "OrderedDict[sp.Symbol, sp.Expr]" = attr.ib(
        converter=_order_symbol_mapping
    )
    """Expressions for converting four-momenta to kinematic variables."""
    reaction_info: ReactionInfo = attr.ib(validator=instance_of(ReactionInfo))

    def sum_components(  # noqa: R701
        self, components: Iterable[str]
    ) -> sp.Expr:
        """Coherently or incoherently add components of a helicity model."""
        components = list(components)  # copy
        for component in components:
            if component not in self.components:
                first_letter = component[0]
                candidates = get_close_matches(
                    component,
                    filter(
                        lambda c: c.startswith(
                            first_letter  # pylint: disable=cell-var-from-loop
                        ),
                        self.components,
                    ),
                )
                raise KeyError(
                    f'Component "{component}" not in model components. '
                    "Did you mean any of these?",
                    candidates,
                )
        if any(map(lambda c: c.startswith("I"), components)) and any(
            map(lambda c: c.startswith("A"), components)
        ):
            intensity_sum = self.sum_components(
                components=filter(lambda c: c.startswith("I"), components),
            )
            amplitude_sum = self.sum_components(
                components=filter(lambda c: c.startswith("A"), components),
            )
            return intensity_sum + amplitude_sum
        if all(map(lambda c: c.startswith("I"), components)):
            return sum(self.components[c] for c in components)
        if all(map(lambda c: c.startswith("A"), components)):
            return abs(sum(self.components[c] for c in components)) ** 2
        raise ValueError(
            'Not all component names started with either "A" or "I"'
        )


class HelicityAmplitudeBuilder:  # pylint: disable=too-many-instance-attributes
    r"""Amplitude model generator for the helicity formalism.

    Args:
        reaction: The `~qrules.transition.ReactionInfo` from which to
            :meth:`formulate` an amplitude model.
        stable_final_state_ids: Put final state 'invariant' masses
            (:math:`m_0, m_1, \dots`) under `.HelicityModel.parameter_defaults`
            (with a *scalar* suggested value) instead of
            `~.HelicityModel.kinematic_variables` (which are expressions to
            compute an event-wise array of invariant masses). This is useful
            if final state particles are stable.
        stable_final_state_ids: Put the invariant of the initial state
            (:math:`m_{012\dots}`) under `.HelicityModel.parameter_defaults`
            (with a *scalar* suggested value) instead of
            `~.HelicityModel.kinematic_variables`. This is useful if
            four-momenta were generated with or kinematically fit to a specific
            initial state energy.

            .. seealso:: :ref:`usage/amplitude:Scalar masses`
    """

    def __init__(
        self,
        reaction: ReactionInfo,
        stable_final_state_ids: Optional[Iterable[int]] = None,
        scalar_initial_state_mass: bool = False,
    ) -> None:
        self._name_generator = HelicityAmplitudeNameGenerator()
        self.__reaction = reaction
        self.__parameter_defaults: Dict[sp.Symbol, ParameterValue] = {}
        self.__components: Dict[str, sp.Expr] = {}
        self.__dynamics_choices: Dict[
            TwoBodyDecay, ResonanceDynamicsBuilder
        ] = {}

        if len(reaction.transitions) < 1:
            raise ValueError(
                f"At least one {StateTransition.__name__} required to"
                " genenerate an amplitude model!"
            )
        self.__adapter = HelicityAdapter(reaction)
        self.stable_final_state_ids = stable_final_state_ids  # type: ignore[assignment]
        self.scalar_initial_state_mass = scalar_initial_state_mass  # type: ignore[assignment]
        for grouping in reaction.transition_groups:
            self.__adapter.register_topology(grouping.topology)

    @property
    def adapter(self) -> HelicityAdapter:
        """Converter for computing kinematic variables from four-momenta."""
        return self.__adapter

    @property
    def stable_final_state_ids(self) -> Optional[Set[int]]:
        # noqa: D403
        """IDs of the final states that should be considered stable.

        The 'invariant' mass symbols for these final states will be inserted as
        **scalar** values into the `.parameter_defaults`.
        """
        return self.__stable_final_state_ids

    @stable_final_state_ids.setter
    def stable_final_state_ids(self, value: Optional[Iterable[int]]) -> None:
        self.__stable_final_state_ids = None
        if value is not None:
            self.__stable_final_state_ids = set(value)
            if not self.__stable_final_state_ids <= set(
                self.__reaction.final_state
            ):
                raise ValueError(
                    "Final state IDs are"
                    f" {sorted(self.__reaction.final_state)}, but trying to"
                    " set stable final state IDs"
                    f" {self.__stable_final_state_ids}"
                )

    @property
    def scalar_initial_state_mass(self) -> bool:
        """Add initial state mass as scalar value to `.parameter_defaults`.

        .. seealso:: :ref:`usage/amplitude:Scalar masses`
        """
        return self.__scalar_initial_state_mass

    @scalar_initial_state_mass.setter
    def scalar_initial_state_mass(self, value: bool) -> None:
        if not isinstance(value, bool):
            raise TypeError
        self.__scalar_initial_state_mass = value

    def set_dynamics(
        self, particle_name: str, dynamics_builder: ResonanceDynamicsBuilder
    ) -> None:
        found_particle = False
        for transition in self.__reaction.transitions:
            for node_id in transition.topology.nodes:
                decay = TwoBodyDecay.from_transition(transition, node_id)
                decaying_particle = decay.parent.particle
                if decaying_particle.name == particle_name:
                    self.__dynamics_choices[decay] = dynamics_builder
                    found_particle = True
        if not found_particle:
            logging.warning(
                f'Model contains no resonance with name "{particle_name}"'
            )

    def formulate(self) -> HelicityModel:
        self.__components = {}
        self.__parameter_defaults = {}
        top_expression = self.__formulate_top_expression()
        kinematic_variables = {
            sp.Symbol(var_name, real=True): expr
            for var_name, expr in self.__adapter.create_expressions().items()
        }
        if self.stable_final_state_ids is not None:
            for state_id in self.stable_final_state_ids:
                mass_symbol = sp.Symbol(f"m_{state_id}", real=True)
                particle = self.__reaction.final_state[state_id]
                self.__parameter_defaults[mass_symbol] = particle.mass
                del kinematic_variables[mass_symbol]
        if self.scalar_initial_state_mass:
            subscript = "".join(map(str, sorted(self.__reaction.final_state)))
            mass_symbol = sp.Symbol(f"m_{subscript}", real=True)
            particle = self.__reaction.initial_state[-1]
            self.__parameter_defaults[mass_symbol] = particle.mass
            del kinematic_variables[mass_symbol]

        return HelicityModel(
            expression=top_expression,
            components=self.__components,
            parameter_defaults=self.__parameter_defaults,
            kinematic_variables=kinematic_variables,
            reaction_info=self.__reaction,
        )

    def __formulate_top_expression(self) -> sp.Expr:
        transition_groups = group_transitions(self.__reaction.transitions)
        self.__register_parameter_couplings(transition_groups)
        coherent_intensities = [
            self.__formulate_coherent_intensity(group)
            for group in transition_groups
        ]
        return sum(coherent_intensities)

    def __register_parameter_couplings(
        self, transition_groups: List[List[StateTransition]]
    ) -> None:
        for graph_group in transition_groups:
            for transition in graph_group:
                self._name_generator.register_amplitude_coefficient_name(
                    transition
                )

    def __formulate_coherent_intensity(
        self, transition_group: List[StateTransition]
    ) -> sp.Expr:
        graph_group_label = generate_transition_label(transition_group[0])
        sequential_expressions: List[sp.Expr] = []
        for transition in transition_group:
            sequential_graphs = (
                perform_external_edge_identical_particle_combinatorics(
                    transition.to_graph()
                )
            )
            for graph in sequential_graphs:
                transition = StateTransition.from_graph(graph)
                expression = self.__formulate_sequential_decay(transition)
                sequential_expressions.append(expression)
        amplitude_sum = sum(sequential_expressions)
        coherent_intensity = abs(amplitude_sum) ** 2
        self.__components[Rf"I_{{{graph_group_label}}}"] = coherent_intensity
        return coherent_intensity

    def __formulate_sequential_decay(
        self, transition: StateTransition
    ) -> sp.Expr:
        partial_decays: List[sp.Expr] = [
            self._formulate_partial_decay(transition, node_id)
            for node_id in transition.topology.nodes
        ]
        sequential_amplitudes = reduce(operator.mul, partial_decays)

        coefficient = self.__generate_amplitude_coefficient(transition)
        prefactor = self.__generate_amplitude_prefactor(transition)
        expression = coefficient * sequential_amplitudes
        if prefactor is not None:
            expression = prefactor * expression
        self.__components[
            f"A_{{{self._name_generator.generate_amplitude_name(transition)}}}"
        ] = expression
        return expression

    def _formulate_partial_decay(
        self, transition: StateTransition, node_id: int
    ) -> sp.Expr:
        wigner_d = formulate_wigner_d(transition, node_id)
        dynamics = self.__formulate_dynamics(transition, node_id)
        return wigner_d * dynamics

    def __formulate_dynamics(
        self, transition: StateTransition, node_id: int
    ) -> sp.Expr:
        decay = TwoBodyDecay.from_transition(transition, node_id)
        if decay not in self.__dynamics_choices:
            return 1

        builder = self.__dynamics_choices[decay]
        variable_set = _generate_kinematic_variable_set(transition, node_id)
        expression, parameters = builder(decay.parent.particle, variable_set)
        for par, value in parameters.items():
            if par in self.__parameter_defaults:
                previous_value = self.__parameter_defaults[par]
                if value != previous_value:
                    logging.warning(
                        f'New default value {value} for parameter "{par.name}"'
                        " is inconsistent with existing value"
                        f" {previous_value}"
                    )
            self.__parameter_defaults[par] = value

        return expression

    def __generate_amplitude_coefficient(
        self, transition: StateTransition
    ) -> sp.Symbol:
        """Generate coefficient parameter for a sequential amplitude.

        Generally, each partial amplitude of a sequential amplitude transition
        should check itself if it or a parity partner is already defined. If so
        a coupled coefficient is introduced.
        """
        suffix = self._name_generator.generate_sequential_amplitude_suffix(
            transition
        )
        coefficient_symbol = sp.Symbol(f"C_{{{suffix}}}")
        self.__parameter_defaults[coefficient_symbol] = complex(1, 0)
        return coefficient_symbol

    def __generate_amplitude_prefactor(
        self, transition: StateTransition
    ) -> Optional[float]:
        prefactor = get_prefactor(transition)
        if prefactor != 1.0:
            for node_id in transition.topology.nodes:
                raw_suffix = self._name_generator.generate_coefficient_name(
                    transition, node_id
                )
                if (
                    raw_suffix
                    in self._name_generator.parity_partner_coefficient_mapping
                ):
                    coefficient_suffix = self._name_generator.parity_partner_coefficient_mapping[
                        raw_suffix
                    ]
                    if coefficient_suffix != raw_suffix:
                        return prefactor
        return None


class CanonicalAmplitudeBuilder(HelicityAmplitudeBuilder):
    r"""Amplitude model generator for the canonical helicity formalism.

    This class defines a full amplitude in the canonical formalism, using the
    helicity formalism as a foundation. The key here is that we take the full
    helicity intensity as a template, and just exchange the helicity amplitudes
    :math:`F` as a sum of canonical amplitudes :math:`A`:

    .. math::

        F^J_{\lambda_1,\lambda_2} = \sum_{LS} \mathrm{norm}(A^J_{LS})C^2.

    Here, :math:`C` stands for `Clebsch-Gordan factor
    <https://en.wikipedia.org/wiki/Clebsch%E2%80%93Gordan_coefficients>`_.

    .. seealso:: `HelicityAmplitudeBuilder` and :doc:`/usage/helicity/formalism`.
    """

    def __init__(self, reaction_result: ReactionInfo) -> None:
        super().__init__(reaction_result)
        self._name_generator = CanonicalAmplitudeNameGenerator()

    def _formulate_partial_decay(
        self, transition: StateTransition, node_id: int
    ) -> sp.Expr:
        amplitude = super()._formulate_partial_decay(transition, node_id)
        cg_coefficients = formulate_clebsch_gordan_coefficients(
            transition, node_id
        )
        return cg_coefficients * amplitude


def formulate_clebsch_gordan_coefficients(
    transition: StateTransition, node_id: int
) -> sp.Expr:
    r"""Compute the two Clebsch-Gordan coefficients for a state transition node.

    In the **canonical basis** (also called **partial wave basis**),
    :doc:`Clebsch-Gordan coefficients <sympy:modules/physics/quantum/cg>`
    ensure that the projection of angular momentum is conserved
    (:cite:`kutschkeAngularDistributionCookbook1996`, p. 4). When calling
    :func:`~qrules.generate_transitions` with
    :code:`formalism="canonical-helicity"`, AmpForm formulates the amplitude in
    the canonical basis from amplitudes in the helicity basis using the
    transformation in :cite:`chungSpinFormalismsUpdated2014`, Eq. (4.32). See
    also :cite:`kutschkeAngularDistributionCookbook1996`, Eq. (28).

    This function produces the two Clebsch-Gordan coefficients in
    :cite:`chungSpinFormalismsUpdated2014`, Eq. (4.32). For a two-body decay
    :math:`1 \to 2, 3`, we get:

    .. math:: C^{s_1,\lambda}_{L,0,S,\lambda} C^{S,\lambda}_{s_2,\lambda_2,s_3,-\lambda_3}
        :label: formulate_clebsch_gordan_coefficients

    with:

    - :math:`s_i` the intrinsic `Spin.magnitude
      <qrules.particle.Spin.magnitude>` of each state :math:`i`,
    - :math:`\lambda_{2}, \lambda_{3}` the helicities of the decay products
      (can be taken to be their `~qrules.transition.State.spin_projection` when
      following a constistent boosting procedure),
    - :math:`\lambda=\lambda_{2}-\lambda_{3}`,
    - :math:`L` the *total* angular momentum of the final state pair
      (`~qrules.quantum_numbers.InteractionProperties.l_magnitude`),
    - :math:`S` the coupled spin magnitude of the final state pair
      (`~qrules.quantum_numbers.InteractionProperties.s_magnitude`),
    - and :math:`C^{j_3,m_3}_{j_1,m_1,j_2,m_2} = \langle
      j1,m1;j2,m2|j3,m3\rangle`, as in :doc:`sympy:modules/physics/quantum/cg`.

    Example
    -------
    >>> import qrules
    >>> reaction = qrules.generate_transitions(
    ...     initial_state=[("J/psi(1S)", [+1])],
    ...     final_state=[("gamma", [-1]), "f(0)(980)"],
    ... )
    >>> transition = reaction.transitions[1]  # angular momentum 2
    >>> formulate_clebsch_gordan_coefficients(transition, node_id=0)
    CG(1, -1, 0, 0, 1, -1)*CG(2, 0, 1, -1, 1, -1)

    .. math::
        C^{s_1,\lambda}_{L,0,S,\lambda} C^{S,\lambda}_{s_2,\lambda_2,s_3,-\lambda_3}
        = C^{1,(-1-0)}_{2,0,1,(-1-0)} C^{1,(-1-0)}_{1,-1,0,0}
        = C^{1,-1}_{2,0,1,-1} C^{1,-1}_{1,-1,0,0}
    """
    from sympy.physics.quantum.cg import CG

    decay = TwoBodyDecay.from_transition(transition, node_id)

    angular_momentum = decay.interaction.l_magnitude
    coupled_spin = decay.interaction.s_magnitude

    parent = decay.parent
    child1 = decay.children[0]
    child2 = decay.children[1]

    decay_particle_lambda = child1.spin_projection - child2.spin_projection
    cg_ls = CG(
        j1=sp.Rational(angular_momentum),
        m1=0,
        j2=sp.Rational(coupled_spin),
        m2=sp.Rational(decay_particle_lambda),
        j3=sp.Rational(parent.particle.spin),
        m3=sp.Rational(decay_particle_lambda),
    )
    cg_ss = CG(
        j1=sp.Rational(child1.particle.spin),
        m1=sp.Rational(child1.spin_projection),
        j2=sp.Rational(child2.particle.spin),
        m2=sp.Rational(-child2.spin_projection),
        j3=sp.Rational(coupled_spin),
        m3=sp.Rational(decay_particle_lambda),
    )
    return sp.Mul(cg_ls, cg_ss, evaluate=False)


def formulate_wigner_d(transition: StateTransition, node_id: int) -> sp.Expr:
    r"""Compute `~sympy.physics.quantum.spin.WignerD` for a transition node.

    Following :cite:`kutschkeAngularDistributionCookbook1996`, Eq. (10). For a
    two-body decay :math:`1 \to 2, 3`, we get

    .. math:: D^{s_1}_{m_1,\lambda_2-\lambda_3}(-\phi,\theta,0)
        :label: formulate_wigner_d

    with:

    - :math:`s_1` the `Spin.magnitude <qrules.particle.Spin.magnitude>` of the
      decaying state,
    - :math:`m_1` the `~qrules.transition.State.spin_projection` of the
      decaying state,
    - :math:`\lambda_{2}, \lambda_{3}` the helicities of the decay products in
      in the restframe of :math:`1` (can be taken to be their intrinsic
      `~qrules.transition.State.spin_projection` when following a constistent
      boosting procedure),
    - and :math:`\phi` and :math:`\theta` the helicity angles (see also
      :func:`.get_helicity_angle_label`).

    Note that :math:`\lambda_2, \lambda_3` are ordered by their number of
    children, then by their state ID (see :class:`.TwoBodyDecay`).

    See :cite:`kutschkeAngularDistributionCookbook1996`, Eq. (30) for an
    example of Wigner-:math:`D` functions in a *sequential* two-body decay.

    Example
    -------
    >>> import qrules
    >>> reaction = qrules.generate_transitions(
    ...     initial_state=[("J/psi(1S)", [+1])],
    ...     final_state=[("gamma", [-1]), "f(0)(980)"],
    ... )
    >>> transition = reaction.transitions[0]
    >>> formulate_wigner_d(transition, node_id=0)
    WignerD(1, 1, -1, -phi_0, theta_0, 0)

    .. math::
        D^{s_1}_{m_1,\lambda_2-\lambda_3}\left(-\phi,\theta,0\right)
        = D^{1}_{+1,(-1-0)}\left(-\phi_0,\theta_0,0\right)
        = D^{1}_{1,-1}\left(-\phi_0,\theta_0,0\right)
    """
    from sympy.physics.quantum.spin import Rotation as Wigner

    decay = TwoBodyDecay.from_transition(transition, node_id)
    _, phi, theta = _generate_kinematic_variables(transition, node_id)
    return Wigner.D(
        j=sp.Rational(decay.parent.particle.spin),
        m=sp.Rational(decay.parent.spin_projection),
        mp=sp.Rational(
            decay.children[0].spin_projection
            - decay.children[1].spin_projection
        ),
        alpha=-phi,
        beta=theta,
        gamma=0,
    )


def get_prefactor(transition: StateTransition) -> float:
    """Calculate the product of all prefactors defined in this transition.

    .. seealso:: `qrules.quantum_numbers.InteractionProperties.parity_prefactor`
    """
    prefactor = 1.0
    for node_id in transition.topology.nodes:
        interaction = transition.interactions[node_id]
        if interaction and interaction.parity_prefactor is not None:
            prefactor *= interaction.parity_prefactor
    return prefactor


def group_transitions(
    transitions: Iterable[StateTransition],
) -> List[List[StateTransition]]:
    """Match final and initial states in groups.

    Each `~qrules.transition.StateTransition` corresponds to a specific state
    transition amplitude. This function groups together transitions, which have
    the same initial and final state (including spin). This is needed to
    determine the coherency of the individual amplitude parts.
    """
    transition_groups: DefaultDict[
        Tuple[
            Tuple[Tuple[str, float], ...],
            Tuple[Tuple[str, float], ...],
        ],
        List[StateTransition],
    ] = collections.defaultdict(list)
    for transition in transitions:
        initial_state = sorted(
            (
                transition.states[i].particle.name,
                transition.states[i].spin_projection,
            )
            for i in transition.topology.incoming_edge_ids
        )
        final_state = sorted(
            (
                transition.states[i].particle.name,
                transition.states[i].spin_projection,
            )
            for i in transition.topology.outgoing_edge_ids
        )
        group_key = (tuple(initial_state), tuple(final_state))
        transition_groups[group_key].append(transition)

    return list(transition_groups.values())


def formulate_spin_alignment(
    transition: StateTransition,
) -> List[Tuple["WignerD", ...]]:
    """Generate all Wigner-:math:`D` combinations for a spin alignment sum.

    Generate all Wigner-:math:`D` function combinations that appear in
    :cite:`marangottoHelicityAmplitudesGeneric2020`, Eq.(45), but for a generic
    multibody decay. Each element in the returned `list` is a `tuple` of
    Wigner-:math:`D` functions that appear in the summation, for a specific set
    of helicities were are summing over. To generate the full sum, make a
    multiply the Wigner-:math:`D` functions in each `tuple` and sum over all
    these products.
    """
    rotations = PoolSum(1)
    for rotated_state_id in transition.final_states:
        additional_rotations = formulate_rotation_chain(
            transition, rotated_state_id
        )
        rotations = __multiply_pool_sums([rotations, additional_rotations])
    return rotations


__GREEK_INDEX_NAMES = ("lambda", "mu", "nu", "xi", "alpha", "beta", "gamma")


def formulate_rotation_chain(
    transition: StateTransition, rotated_state_id: int
) -> PoolSum:
    """Formulate the spin alignment sum for a specific chain.

    See Eq.(45) from :cite:`marangottoHelicityAmplitudesGeneric2020`. The chain
    consists of a series of helicity rotations (see
    :func:`formulate_helicity_rotation_chain`) plus a Wigner rotation (see
    :func:`.formulate_wigner_rotation`) in case there is more than one helicity
    rotation.
    """
    helicity_rotations = formulate_helicity_rotation_chain(
        transition, rotated_state_id
    )
    if len(helicity_rotations.indices) == 1:
        return helicity_rotations
    idx_root = __GREEK_INDEX_NAMES[len(helicity_rotations.indices)]
    idx_suffix = get_helicity_suffix(transition.topology, rotated_state_id)
    wigner_rotation = formulate_wigner_rotation(
        transition,
        rotated_state_id,
        m_prime=sp.Symbol(f"{idx_root}{idx_suffix}", real=True),
    )
    return __multiply_pool_sums([helicity_rotations, wigner_rotation])


def formulate_helicity_rotation_chain(
    transition: StateTransition, rotated_state_id: int
) -> PoolSum:
    """Formulate a Wigner-:math:`D` for each helicity rotation up some state.

    The helicity rotations are performed going through the decay
    `~qrules.topology.Topology` starting from the initial state up some
    :code:`rotated_state_id`. Each rotation operates on the spin state and is
    therefore formulated as a `~sympy.physics.quantum.spin.WignerD` function
    (see :func:`.formulate_helicity_rotation`). See
    {doc}`/usage/helicity/spin-alignment` for more info.
    """
    topology = transition.topology
    rotated_state = transition.states[rotated_state_id]
    spin_magnitude = rotated_state.particle.spin
    idx_root_counter = 0
    idx_suffix = get_helicity_suffix(transition.topology, rotated_state_id)

    def get_helicity_rotation(state_id: int) -> Generator[PoolSum, None, None]:
        parent_id = get_parent_id(topology, state_id)
        if parent_id is None:
            return
        # pylint: disable=stop-iteration-return
        nonlocal idx_root_counter
        idx_root = __GREEK_INDEX_NAMES[idx_root_counter]
        next_idx_root = __GREEK_INDEX_NAMES[idx_root_counter + 1]
        idx_root_counter += 1
        if is_opposite_helicity_state(topology, state_id):
            state_id = get_sibling_state_id(topology, state_id)
        phi_label, theta_theta = get_helicity_angle_label(topology, state_id)
        phi = sp.Symbol(phi_label, real=True)
        theta = sp.Symbol(theta_theta, real=True)
        yield formulate_helicity_rotation(
            spin_magnitude,
            spin_projection=sp.Symbol(
                f"{next_idx_root}{idx_suffix}", real=True
            ),
            m_prime=sp.Symbol(f"{idx_root}{idx_suffix}", real=True),
            alpha=phi,
            beta=theta,
            gamma=0,
        )
        yield from get_helicity_rotation(parent_id)

    rotations = get_helicity_rotation(rotated_state_id)
    summation = __multiply_pool_sums(list(rotations))
    if len(summation.indices) == 1:
        idx_root = __GREEK_INDEX_NAMES[idx_root_counter]
        dangling_idx = sp.Symbol(f"{idx_root}{idx_suffix}", real=True)
        spin_projection = transition.states[rotated_state_id].spin_projection
        return summation.subs(dangling_idx, sp.Rational(spin_projection))
    return summation


def __multiply_pool_sums(sum_expressions: Sequence[PoolSum]) -> PoolSum:
    if len(sum_expressions) == 0:
        raise ValueError(f"Product needs at least one {PoolSum.__name__}")
    product = sp.Mul(*[pool_sum.expression for pool_sum in sum_expressions])
    combined_indices = []
    for pool_sum in sum_expressions:
        combined_indices.extend(pool_sum.indices)
    return PoolSum(product, *combined_indices)


def formulate_wigner_rotation(
    transition: StateTransition, rotated_state_id: int, m_prime: sp.Symbol
) -> PoolSum:
    """Formulate the spin rotation matrices for a Wigner rotation.

    A **Wigner rotation** is the 'average' rotation that results form a chain
    of Lorentz boosts to a new reference frame with regard to a direct boost.
    See :cite:`marangottoHelicityAmplitudesGeneric2020`, p.6, especially
    Eq.(36).

    Args:
        transition: The `~qrules.transition.StateTransition` in which you
            want to rotate one of the spin states.
        rotated_state_id: The state ID of a spin `~qrules.transition.State`
            that you want to rotate.
        m_prime: The summation symbol :math:`m'` that should be used when
            summing over the Wigner-:math:`D` functions for this rotation.
    """
    state = transition.states[rotated_state_id]
    suffix = get_helicity_suffix(transition.topology, rotated_state_id)
    return formulate_helicity_rotation(
        spin_magnitude=state.particle.spin,
        spin_projection=state.spin_projection,
        m_prime=m_prime,
        alpha=sp.Symbol(f"alpha{suffix}", real=True),
        beta=sp.Symbol(f"beta{suffix}", real=True),
        gamma=sp.Symbol(f"gamma{suffix}", real=True),
    )


def formulate_helicity_rotation(
    spin_magnitude: Union[float, sp.Symbol],
    spin_projection: Union[float, sp.Symbol],
    m_prime: sp.Symbol,
    alpha: sp.Symbol,
    beta: sp.Symbol,
    gamma: sp.Symbol,
) -> PoolSum:
    r"""Formulate action of an Euler rotation on a spin state.

    When rotation a spin state :math:`\left|s,m\right\rangle` over `Euler
    angles <https://en.wikipedia.org/wiki/Euler_angles>`_
    :math:`\alpha,\beta,\gamma`, the new state can be expressed in terms of
    other spin states :math:`\left|s,m'\right\rangle` with the help of
    Wigner-:math:`D` expansion coefficients:

    .. math::
        :label: formulate_helicity_rotation

        R(\alpha,\beta,\gamma)\left|s,m\right\rangle
        = \sum^s_{m'=-s} D^s_{m',m}\left(\alpha,\beta,\gamma\right)
        \left|s,m'\right\rangle

    See :cite:`marangottoHelicityAmplitudesGeneric2020`, Eq.(B.5).

    This function gives the summation over these Wigner-:math:`D` functions and
    can be used for spin alignment following
    :cite:`marangottoHelicityAmplitudesGeneric2020`, Eq.(45).

    Args:
        spin_magnitude: Spin magnitude :math:`s` of spin state that is being
            rotated.
        spin_projection: Spin projection component :math:`m` of the spin state
            that is being rotated.
        m_prime: A index `~sympy.core.symbol.Symbol` or
            `~sympy.core.symbol.Dummy` that represents :math:`m'` helicities in
            Eq. :eq:`formulate_helicity_rotation`.

        alpha: First Euler angle.
        beta: Second Euler angle.
        gamma: Third Euler angle.

    Example
    -------
    >>> a, b, c, i = sp.symbols("a b c i")
    >>> formulate_helicity_rotation(0, 0, i, a, b, c)
    PoolSum(WignerD(0, 0, i, a, b, c), (i, [0]))
    >>> formulate_helicity_rotation(1/2, -1/2, i, a, b, c)
    PoolSum(WignerD(1/2, -1/2, i, a, b, c), (i, [-1/2, 1/2]))
    """
    from sympy.physics.quantum.spin import Rotation as Wigner

    helicities = map(sp.Rational, _create_spin_range(spin_magnitude))
    return PoolSum(
        Wigner.D(
            j=__rationalize(spin_magnitude),
            m=__rationalize(spin_projection),
            mp=m_prime,
            alpha=alpha,
            beta=beta,
            gamma=gamma,
        ),
        (m_prime, list(helicities)),
    )


@overload
def __rationalize(value: float) -> sp.Rational:
    ...


@overload
def __rationalize(value: sp.Symbol) -> sp.Symbol:
    ...


def __rationalize(value):  # type:ignore[no-untyped-def]
    if isinstance(value, sp.Symbol):
        return value
    return sp.Rational(value)


def _create_spin_range(spin_magnitude: float) -> List[float]:
    """Create a list of allowed spin projections.

    >>> _create_spin_range(0)
    [0.0]
    >>> _create_spin_range(0.5)
    [-0.5, 0.5]
    >>> _create_spin_range(1)
    [-1.0, 0.0, 1.0]
    >>> projections = _create_spin_range(5)
    >>> list(map(int, projections))
    [-5, -4, -3, -2, -1, 0, 1, 2, 3, 4, 5]
    """
    spin_projections = []
    projection = Decimal(-spin_magnitude)
    while projection <= spin_magnitude:
        spin_projections.append(float(projection))
        projection += 1
    return spin_projections


def _generate_kinematic_variable_set(
    transition: StateTransition, node_id: int
) -> TwoBodyKinematicVariableSet:
    decay = TwoBodyDecay.from_transition(transition, node_id)
    inv_mass, phi, theta = _generate_kinematic_variables(transition, node_id)
    child1_mass = sp.Symbol(
        get_invariant_mass_label(transition.topology, decay.children[0].id),
        real=True,
    )
    child2_mass = sp.Symbol(
        get_invariant_mass_label(transition.topology, decay.children[1].id),
        real=True,
    )
    angular_momentum: Optional[int] = decay.interaction.l_magnitude
    if angular_momentum is None:
        if decay.parent.particle.spin.is_integer():
            angular_momentum = int(decay.parent.particle.spin)
    return TwoBodyKinematicVariableSet(
        incoming_state_mass=inv_mass,
        outgoing_state_mass1=child1_mass,
        outgoing_state_mass2=child2_mass,
        helicity_theta=theta,
        helicity_phi=phi,
        angular_momentum=angular_momentum,
    )


def _generate_kinematic_variables(
    transition: StateTransition, node_id: int
) -> Tuple[sp.Symbol, sp.Symbol, sp.Symbol]:
    """Generate symbol for invariant mass, phi angle, and theta angle."""
    decay = TwoBodyDecay.from_transition(transition, node_id)
    phi_label, theta_label = get_helicity_angle_label(
        transition.topology, decay.children[0].id
    )
    inv_mass_label = get_invariant_mass_label(
        transition.topology, decay.parent.id
    )
    return (
        sp.Symbol(inv_mass_label, real=True),
        sp.Symbol(phi_label, real=True),
        sp.Symbol(theta_label, real=True),
    )<|MERGE_RESOLUTION|>--- conflicted
+++ resolved
@@ -17,11 +17,8 @@
     TYPE_CHECKING,
     DefaultDict,
     Dict,
-<<<<<<< HEAD
     Generator,
-=======
     ItemsView,
->>>>>>> 3ed3ed52
     Iterable,
     Iterator,
     KeysView,
@@ -33,11 +30,8 @@
     Tuple,
     TypeVar,
     Union,
-<<<<<<< HEAD
+    ValuesView,
     overload,
-=======
-    ValuesView,
->>>>>>> 3ed3ed52
 )
 
 import attr
