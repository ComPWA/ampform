"""Extract two-body decay info from a `~qrules.transition.StateTransition`."""

<<<<<<< HEAD
from functools import lru_cache
from typing import Iterable, List, Optional, Tuple
=======
from functools import singledispatch
from typing import Any, Iterable, List, Tuple
>>>>>>> 9542c50c

from attrs import frozen
from qrules.quantum_numbers import InteractionProperties
from qrules.topology import Topology
from qrules.transition import State, StateTransition


@frozen
class StateWithID(State):
    """Extension of `~qrules.transition.State` that embeds the state ID."""

    id: int  # noqa: A003

    @classmethod
    def from_transition(
        cls, transition: StateTransition, state_id: int
    ) -> "StateWithID":
        state = transition.states[state_id]
        return cls(
            id=state_id,
            particle=state.particle,
            spin_projection=state.spin_projection,
        )


@frozen
class TwoBodyDecay:
    """Two-body sub-decay in a `~qrules.transition.StateTransition`.

    This container class ensures that:

    1. a selected node in a `~qrules.transition.StateTransition` is indeed a
       1-to-2 body decay

    2. its two `.children` are sorted by whether they decay further or not (see
       `.get_helicity_angle_label`, `.formulate_wigner_d`, and
       `.formulate_clebsch_gordan_coefficients`).

    3. the `.TwoBodyDecay` is hashable, so that it can be used as a key (see
       `.set_dynamics`.)
    """

    parent: StateWithID
    children: Tuple[StateWithID, StateWithID]
    interaction: InteractionProperties

    @staticmethod
    def create(obj: Any) -> "TwoBodyDecay":
        """Create a `TwoBodyDecay` instance from an arbitrary object.

        More implementations of :meth:`create` can be implemented with
        :func:`@ampform.helicity.decay._create_two_body_decay.register(TYPE)
        <functools.singledispatch>`.
        """
        return _create_two_body_decay(obj)

    @classmethod
    def from_transition(
        cls, transition: StateTransition, node_id: int
    ) -> "TwoBodyDecay":
        topology = transition.topology
        in_state_ids = topology.get_edge_ids_ingoing_to_node(node_id)
        out_state_ids = topology.get_edge_ids_outgoing_from_node(node_id)
        if len(in_state_ids) != 1 or len(out_state_ids) != 2:
            raise ValueError(
                f"Node {node_id} does not represent a 1-to-2 body decay!"
            )
        ingoing_state_id = next(iter(in_state_ids))
        out_state_id1, out_state_id2, *_ = tuple(out_state_ids)
        if is_opposite_helicity_state(topology, out_state_id1):
            out_state_id2, out_state_id1 = out_state_id1, out_state_id2
        return cls(
            parent=StateWithID.from_transition(transition, ingoing_state_id),
            children=(
                StateWithID.from_transition(transition, out_state_id1),
                StateWithID.from_transition(transition, out_state_id2),
            ),
            interaction=transition.interactions[node_id],
        )


<<<<<<< HEAD
@lru_cache(maxsize=None)
def is_opposite_helicity_state(topology: Topology, state_id: int) -> bool:
    """Determine if an edge is an "opposite helicity" state.

    This function provides a deterministic way of identifying states in a
    `~qrules.topology.Topology` as "opposite helicity" vs "helicity" state.
    It enforces that:

    1. state :code:`0` is never an opposite helicity state
    2. the sibling of an opposite helicity state is a helicity state.

    >>> from qrules.topology import create_isobar_topologies
    >>> topologies = create_isobar_topologies(5)
    >>> for topology in topologies:
    ...     assert not is_opposite_helicity_state(topology, state_id=0)
    ...     for state_id in set(topology.edges) - topology.incoming_edge_ids:
    ...         sibling_id = get_sibling_state_id(topology, state_id)
    ...         assert is_opposite_helicity_state(
    ...             topology, state_id
    ...         ) != is_opposite_helicity_state(
    ...             topology, sibling_id
    ...         )

    The Wigner-:math:`D` function for a two-particle state treats one helicity
    with a negative sign. This sign originates from Eq.(13) in
    :cite:`jacobGeneralTheoryCollisions1959` (see also Eq.(6) in
    :cite:`marangottoHelicityAmplitudesGeneric2020`). Following
    :cite:`marangottoHelicityAmplitudesGeneric2020`, we call the state that
    gets this minus sign the **"opposite helicity" state**. The other state is
    called **helicity state**. The choice of (opposite) helicity state affects
    not only the sign in the Wigner-:math:`D` function, but also the choice of
    angles: the argument of the Wigner-:math:`D` function returned by
    :func:`.formulate_wigner_d` are the angles of the helicity state.
    """
    sibling_id = get_sibling_state_id(topology, state_id)
    state_fs_ids = determine_attached_final_state(topology, state_id)
    sibling_fs_ids = determine_attached_final_state(topology, sibling_id)
    return tuple(state_fs_ids) > tuple(sibling_fs_ids)


def get_sibling_state_id(topology: Topology, state_id: int) -> int:
    r"""Get the sibling state ID for a state in an isobar decay.

    Example
    -------
    .. code-block::

        -- 3 -- 0
            \
             4 -- 1
              \
               2

    The sibling state of :code:`1` is :code:`2` and the sibling state of
    :code:`3` is :code:`4`.
    """
    parent_node = topology.edges[state_id].originating_node_id
    if parent_node is None:
        raise ValueError(
            f"State {state_id} is an incoming edge and does not have siblings."
        )
    out_state_ids = topology.get_edge_ids_outgoing_from_node(parent_node)
    out_state_ids.remove(state_id)
    if len(out_state_ids) != 1:
        raise ValueError("Not an isobar decay")
    return next(iter(out_state_ids))
=======
@singledispatch
def _create_two_body_decay(obj: Any) -> TwoBodyDecay:
    raise NotImplementedError(
        f"Cannot create a {TwoBodyDecay.__name__} from a {type(obj).__name__}"
    )


@_create_two_body_decay.register(TwoBodyDecay)
def _(obj: TwoBodyDecay) -> TwoBodyDecay:
    return obj


@_create_two_body_decay.register(tuple)
def _(obj: tuple) -> TwoBodyDecay:
    if len(obj) == 2:
        if isinstance(obj[0], StateTransition) and isinstance(obj[1], int):
            return TwoBodyDecay.from_transition(*obj)
    raise NotImplementedError(
        f"Cannot create a {TwoBodyDecay.__name__} from {obj}"
    )
>>>>>>> 9542c50c


def get_helicity_info(
    transition: StateTransition, node_id: int
) -> Tuple[State, Tuple[State, State]]:
    """Extract in- and outgoing states for a two-body decay node."""
    assert_two_body_decay(transition.topology, node_id)
    in_edge_ids = transition.topology.get_edge_ids_ingoing_to_node(node_id)
    out_edge_ids = transition.topology.get_edge_ids_outgoing_from_node(node_id)
    in_helicity_list = get_sorted_states(transition, in_edge_ids)
    out_helicity_list = get_sorted_states(transition, out_edge_ids)
    return (
        in_helicity_list[0],
        (out_helicity_list[0], out_helicity_list[1]),
    )


def get_parent_id(topology: Topology, state_id: int) -> Optional[int]:
    """Get the edge ID of the edge from which this state decayed.

    .. warning:: This only works on 1-to-:math:`n` isobar topologies.

    >>> from qrules.topology import create_isobar_topologies
    >>> topologies = create_isobar_topologies(3)
    >>> topology = topologies[0]
    >>> get_parent_id(topology, state_id=0)
    -1
    >>> get_parent_id(topology, state_id=1)  # parent is the resonance
    3
    >>> get_parent_id(topology, state_id=2)
    3
    >>> get_parent_id(topology, state_id=3)
    -1
    >>> get_parent_id(topology, state_id=-1)  # already the top particle
    """
    edge = topology.edges[state_id]
    if edge.originating_node_id is None:
        return None
    incoming_edge_ids = tuple(
        topology.get_edge_ids_ingoing_to_node(edge.originating_node_id)
    )
    if len(incoming_edge_ids) != 1:
        raise ValueError(f"{StateTransition.__name__} is not an isobar decay")
    return incoming_edge_ids[0]


def list_decay_chain_ids(topology: Topology, state_id: int) -> List[int]:
    """Get the edge ID of the edge from which this state decayed.

    >>> from qrules.topology import create_isobar_topologies
    >>> topologies = create_isobar_topologies(3)
    >>> topology = topologies[0]
    >>> list_decay_chain_ids(topology, state_id=0)
    [0, -1]
    >>> list_decay_chain_ids(topology, state_id=1)
    [1, 3, -1]
    >>> list_decay_chain_ids(topology, state_id=2)
    [2, 3, -1]
    >>> list_decay_chain_ids(topology, state_id=-1)
    [-1]
    """
    assert_isobar_topology(topology)
    parent_list = []
    current_id: Optional[int] = state_id
    while current_id is not None:
        parent_list.append(current_id)
        current_id = get_parent_id(topology, current_id)
    return parent_list


def get_sorted_states(
    transition: StateTransition, state_ids: Iterable[int]
) -> List[State]:
    """Get a sorted list of `~qrules.transition.State` instances.

    In order to ensure correct naming of amplitude coefficients the list has to
    be sorted by name. The same coefficient names have to be created for two
    transitions that only differ from a kinematic standpoint (swapped external
    edges).
    """
    states = [transition.states[i] for i in state_ids]
    return sorted(states, key=lambda s: s.particle.name)


def assert_isobar_topology(topology: Topology) -> None:
    for node_id in topology.nodes:
        assert_two_body_decay(topology, node_id)


def assert_two_body_decay(topology: Topology, node_id: int) -> None:
    parent_state_ids = topology.get_edge_ids_ingoing_to_node(node_id)
    if len(parent_state_ids) != 1:
        raise ValueError(
            f"Node {node_id} has {len(parent_state_ids)} parent states,"
            " so this is not an isobar decay"
        )
    child_state_ids = topology.get_edge_ids_outgoing_from_node(node_id)
    if len(child_state_ids) != 2:
        raise ValueError(
            f"Node {node_id} decays to {len(child_state_ids)} states,"
            " so this is not an isobar decay"
        )


def determine_attached_final_state(
    topology: Topology, state_id: int
) -> List[int]:
    """Determine all final state particles of a transition.

    These are attached downward (forward in time) for a given edge (resembling
    the root).

    Example
    -------
    For **edge 5** in Figure :ref:`one-to-five-topology-0`, we get:

    >>> from qrules.topology import create_isobar_topologies
    >>> topologies = create_isobar_topologies(5)
    >>> determine_attached_final_state(topologies[0], state_id=5)
    [0, 3, 4]
    """
    edge = topology.edges[state_id]
    if edge.ending_node_id is None:
        return [state_id]
    return sorted(
        topology.get_originating_final_state_edge_ids(edge.ending_node_id)
    )<|MERGE_RESOLUTION|>--- conflicted
+++ resolved
@@ -1,12 +1,7 @@
 """Extract two-body decay info from a `~qrules.transition.StateTransition`."""
 
-<<<<<<< HEAD
-from functools import lru_cache
-from typing import Iterable, List, Optional, Tuple
-=======
-from functools import singledispatch
-from typing import Any, Iterable, List, Tuple
->>>>>>> 9542c50c
+from functools import lru_cache, singledispatch
+from typing import Any, Iterable, List, Optional, Tuple
 
 from attrs import frozen
 from qrules.quantum_numbers import InteractionProperties
@@ -88,7 +83,28 @@
         )
 
 
-<<<<<<< HEAD
+@singledispatch
+def _create_two_body_decay(obj: Any) -> TwoBodyDecay:
+    raise NotImplementedError(
+        f"Cannot create a {TwoBodyDecay.__name__} from a {type(obj).__name__}"
+    )
+
+
+@_create_two_body_decay.register(TwoBodyDecay)
+def _(obj: TwoBodyDecay) -> TwoBodyDecay:
+    return obj
+
+
+@_create_two_body_decay.register(tuple)
+def _(obj: tuple) -> TwoBodyDecay:
+    if len(obj) == 2:
+        if isinstance(obj[0], StateTransition) and isinstance(obj[1], int):
+            return TwoBodyDecay.from_transition(*obj)
+    raise NotImplementedError(
+        f"Cannot create a {TwoBodyDecay.__name__} from {obj}"
+    )
+
+
 @lru_cache(maxsize=None)
 def is_opposite_helicity_state(topology: Topology, state_id: int) -> bool:
     """Determine if an edge is an "opposite helicity" state.
@@ -155,28 +171,6 @@
     if len(out_state_ids) != 1:
         raise ValueError("Not an isobar decay")
     return next(iter(out_state_ids))
-=======
-@singledispatch
-def _create_two_body_decay(obj: Any) -> TwoBodyDecay:
-    raise NotImplementedError(
-        f"Cannot create a {TwoBodyDecay.__name__} from a {type(obj).__name__}"
-    )
-
-
-@_create_two_body_decay.register(TwoBodyDecay)
-def _(obj: TwoBodyDecay) -> TwoBodyDecay:
-    return obj
-
-
-@_create_two_body_decay.register(tuple)
-def _(obj: tuple) -> TwoBodyDecay:
-    if len(obj) == 2:
-        if isinstance(obj[0], StateTransition) and isinstance(obj[1], int):
-            return TwoBodyDecay.from_transition(*obj)
-    raise NotImplementedError(
-        f"Cannot create a {TwoBodyDecay.__name__} from {obj}"
-    )
->>>>>>> 9542c50c
 
 
 def get_helicity_info(
