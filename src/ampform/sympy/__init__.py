# cspell:ignore mhash
# pylint: disable=invalid-getnewargs-ex-returned, protected-access
"""Tools that facilitate in building :mod:`sympy` expressions."""

import functools
import itertools
from abc import abstractmethod
from typing import (
    Any,
    Callable,
<<<<<<< HEAD
=======
    Iterable,
>>>>>>> 90beeecf
    List,
    Optional,
    Sequence,
    Tuple,
    Type,
    TypeVar,
    Union,
)

import sympy as sp
from sympy.printing.latex import LatexPrinter
from sympy.printing.numpy import NumPyPrinter
from sympy.printing.precedence import PRECEDENCE


class UnevaluatedExpression(sp.Expr):
    """Base class for expression classes with an :meth:`evaluate` method.

    Deriving from `~sympy.core.expr.Expr` allows us to keep expression trees
    condense before unfolding them with their `~sympy.core.basic.Basic.doit`
    method. This allows us to:

    1. condense the LaTeX representation of an expression tree by providing a
       custom :meth:`_latex` method.
    2. overwrite its printer methods (see `NumPyPrintable` and e.g.
       :doc:`compwa-org:report/001`).

    The `UnevaluatedExpression` base class makes implementations of its derived
    classes more secure by enforcing the developer to provide implementations
    for these methods, so that SymPy mechanisms work correctly. Decorators like
    :func:`implement_expr` and :func:`implement_doit_method` provide convenient
    means to implement the missing methods.

    .. autolink-preface::

        import sympy as sp
        from ampform.sympy import UnevaluatedExpression, create_expression

    .. automethod:: __new__
    .. automethod:: evaluate
    .. automethod:: _latex
    """

    # https://github.com/sympy/sympy/blob/1.8/sympy/core/basic.py#L74-L77
    __slots__: Tuple[str] = ("_name",)
    _name: Optional[str]
    """Optional instance attribute that can be used in LaTeX representations."""

    def __new__(  # pylint: disable=unused-argument
        cls: Type["DecoratedClass"],
        *args: Any,
        name: Optional[str] = None,
        **hints: Any,
    ) -> "DecoratedClass":
        """Constructor for a class derived from `UnevaluatedExpression`.

        This :meth:`~object.__new__` method correctly sets the
        `~sympy.core.basic.Basic.args`, assumptions etc. Overwrite it in order
        to further specify its signature. The function
        :func:`create_expression` can be used in its implementation, like so:

        >>> class MyExpression(UnevaluatedExpression):
        ...    def __new__(
        ...        cls, x: sp.Symbol, y: sp.Symbol, n: int, **hints
        ...    ) -> "MyExpression":
        ...        return create_expression(cls, x, y, n, **hints)
        ...
        ...    def evaluate(self) -> sp.Expr:
        ...        x, y, n = self.args
        ...        return (x + y)**n
        ...
        >>> x, y = sp.symbols("x y")
        >>> expr = MyExpression(x, y, n=3)
        >>> expr
        MyExpression(x, y, 3)
        >>> expr.evaluate()
        (x + y)**3
        """
        # https://github.com/sympy/sympy/blob/1.8/sympy/core/basic.py#L113-L119
        obj = object.__new__(cls)
        obj._args = args
        obj._assumptions = cls.default_assumptions
        obj._mhash = None
        obj._name = name
        return obj

    def __getnewargs_ex__(self) -> Tuple[tuple, dict]:
        # Pickling support, see
        # https://github.com/sympy/sympy/blob/1.8/sympy/core/basic.py#L124-L126
        args = tuple(self.args)
        kwargs = {"name": self._name}
        return args, kwargs

    @abstractmethod
    def evaluate(self) -> sp.Expr:
        """Evaluate and 'unfold' this `UnevaluatedExpression` by one level.

        >>> from ampform.dynamics import BreakupMomentumSquared
        >>> issubclass(BreakupMomentumSquared, UnevaluatedExpression)
        True
        >>> s, m1, m2 = sp.symbols("s m1 m2")
        >>> expr = BreakupMomentumSquared(s, m1, m2)
        >>> expr
        BreakupMomentumSquared(s, m1, m2)
        >>> expr.evaluate()
        (s - (m1 - m2)**2)*(s - (m1 + m2)**2)/(4*s)
        >>> expr.doit(deep=False)
        (s - (m1 - m2)**2)*(s - (m1 + m2)**2)/(4*s)

        .. note:: When decorating this class with :func:`implement_doit_method`,
            its :meth:`evaluate` method is equivalent to
            :meth:`~sympy.core.basic.Basic.doit` with :code:`deep=False`.
        """

    def _latex(self, printer: LatexPrinter, *args: Any) -> str:
        r"""Provide a mathematical Latex representation for pretty printing.

        >>> from ampform.dynamics import BreakupMomentumSquared
        >>> issubclass(BreakupMomentumSquared, UnevaluatedExpression)
        True
        >>> s, m1 = sp.symbols("s m1")
        >>> expr = BreakupMomentumSquared(s, m1, m1)
        >>> print(sp.latex(expr))
        q^2\left(s\right)
        >>> print(sp.latex(expr.doit()))
        - m_{1}^{2} + \frac{s}{4}
        """
        args = tuple(map(printer._print, self.args))
        name = type(self).__name__
        if self._name is not None:
            name = self._name
        return f"{name}{args}"


class NumPyPrintable(sp.Expr):
    r"""`~sympy.core.expr.Expr` class that can lambdify to NumPy code.

    This interface for classes that derive from `sympy.Expr
    <sympy.core.expr.Expr>` enforce the implementation of a :meth:`_numpycode`
    method in case the class does not correctly
    :func:`~sympy.utilities.lambdify.lambdify` to NumPy code. For more info on
    SymPy printers, see :doc:`sympy:modules/printing`.

    Several computational frameworks try to converge their interface to that of
    NumPy. See for instance `TensorFlow's NumPy API
    <https://www.tensorflow.org/guide/tf_numpy>`_ and `jax.numpy
    <https://jax.readthedocs.io/en/latest/jax.numpy.html>`_. This fact is used
    in `TensorWaves <https://tensorwaves.rtfd.io>`_ to
    :func:`~sympy.utilities.lambdify.lambdify` SymPy expressions to these
    different backends with the same lambdification code.

    .. note:: This interface differs from `UnevaluatedExpression` in that it
        **should not** implement an :meth:`.evaluate` (and therefore a
        :meth:`~sympy.core.basic.Basic.doit`) method.


    .. warning:: The implemented :meth:`_numpycode` method should countain as
        little SymPy computations as possible. Instead, it should get most
        information from its construction `~sympy.core.basic.Basic.args`, so
        that SymPy can use printer tricks like
        :func:`~sympy.simplify.cse_main.cse`, prior expanding with
        :meth:`~sympy.core.basic.Basic.doit`, and other simplifications that
        can make the generated code shorter. An example is the `.BoostZMatrix`
        class, which takes :math:`\beta` as input instead of the
        `.FourMomentumSymbol` from which :math:`\beta` is computed.

    .. automethod:: _numpycode
    """

    @abstractmethod
    def _numpycode(self, printer: NumPyPrinter, *args: Any) -> str:
        """Lambdify this `NumPyPrintable` class to NumPy code."""


DecoratedClass = TypeVar("DecoratedClass", bound=UnevaluatedExpression)
"""`~typing.TypeVar` for decorators like :func:`make_commutative`."""


def implement_expr(
    n_args: int,
) -> Callable[[Type[DecoratedClass]], Type[DecoratedClass]]:
    """Decorator for classes that derive from `UnevaluatedExpression`.

    Implement a :meth:`~object.__new__` and
    :meth:`~sympy.core.basic.Basic.doit` method for a class that derives from
    `~sympy.core.expr.Expr` (via `UnevaluatedExpression`).
    """

    def decorator(
        decorated_class: Type[DecoratedClass],
    ) -> Type[DecoratedClass]:
        decorated_class = implement_new_method(n_args)(decorated_class)
        decorated_class = implement_doit_method(decorated_class)
        return decorated_class

    return decorator


def implement_new_method(
    n_args: int,
) -> Callable[[Type[DecoratedClass]], Type[DecoratedClass]]:
    """Implement :meth:`UnevaluatedExpression.__new__` on a derived class.

    Implement a :meth:`~object.__new__` method for a class that derives from
    `~sympy.core.expr.Expr` (via `UnevaluatedExpression`).
    """

    def decorator(
        decorated_class: Type[DecoratedClass],
    ) -> Type[DecoratedClass]:
        def new_method(  # pylint: disable=unused-argument
            cls: Type,
            *args: sp.Symbol,
            evaluate: bool = False,
            **hints: Any,
        ) -> bool:
            if len(args) != n_args:
                raise ValueError(
                    f"{n_args} parameters expected, got {len(args)}"
                )
            args = sp.sympify(args)
            expr = UnevaluatedExpression.__new__(cls, *args)
            if evaluate:
                return expr.evaluate()
            return expr

        decorated_class.__new__ = new_method  # type: ignore[assignment]
        return decorated_class

    return decorator


def implement_doit_method(
    decorated_class: Type[DecoratedClass],
) -> Type[DecoratedClass]:
    """Implement ``doit()`` method for an `UnevaluatedExpression` class.

    Implement a :meth:`~sympy.core.basic.Basic.doit` method for a class that
    derives from `~sympy.core.expr.Expr` (via `UnevaluatedExpression`). A
    :meth:`~sympy.core.basic.Basic.doit` method is an extension of an
    :meth:`~.UnevaluatedExpression.evaluate` method in the sense that it can
    work recursively on deeper expression trees.
    """

    @functools.wraps(decorated_class.doit)  # type: ignore[attr-defined]
    def doit_method(self: UnevaluatedExpression, deep: bool = True) -> sp.Expr:
        expr = self.evaluate()
        if deep:
            return expr.doit()
        return expr

    decorated_class.doit = doit_method  # type: ignore[attr-defined]
    return decorated_class


def _implement_latex_subscript(  # pyright: reportUnusedFunction=false
    subscript: str,
) -> Callable[[Type[UnevaluatedExpression]], Type[UnevaluatedExpression]]:
    def decorator(
        decorated_class: Type[UnevaluatedExpression],
    ) -> Type[UnevaluatedExpression]:
        # pylint: disable=protected-access, unused-argument
        @functools.wraps(decorated_class.doit)
        def _latex(self: sp.Expr, printer: LatexPrinter, *args: Any) -> str:
            momentum = printer._print(self._momentum)
            if printer._needs_mul_brackets(self._momentum):
                momentum = Rf"\left({momentum}\right)"
            else:
                momentum = Rf"{{{momentum}}}"
            return f"{momentum}_{subscript}"

        decorated_class._latex = _latex  # type: ignore[assignment]
        return decorated_class

    return decorator


def make_commutative(
    decorated_class: Type[DecoratedClass],
) -> Type[DecoratedClass]:
    """Set commutative and 'extended real' assumptions on expression class.

    .. seealso:: :doc:`sympy:guides/assumptions`
    """
    decorated_class.is_commutative = True  # type: ignore[attr-defined]
    decorated_class.is_extended_real = True  # type: ignore[attr-defined]
    return decorated_class


def create_expression(
    cls: Type[UnevaluatedExpression],
    *args: Any,
    evaluate: bool = False,
    name: Optional[str] = None,
    **kwargs: Any,
) -> sp.Expr:
    """Helper function for implementing `UnevaluatedExpression.__new__`."""
    args = sp.sympify(args)
    expr = UnevaluatedExpression.__new__(cls, *args, name=name, **kwargs)
    if evaluate:
        return expr.evaluate()
    return expr


def create_symbol_matrix(name: str, m: int, n: int) -> sp.Matrix:
    """Create a `~sympy.matrices.dense.Matrix` with symbols as elements.

    The `~sympy.matrices.expressions.MatrixSymbol` has some issues when one is
    interested in the elements of the matrix. This function instead creates a
    `~sympy.matrices.dense.Matrix` where the elements are
    `~sympy.tensor.indexed.Indexed` instances.

    To convert these `~sympy.tensor.indexed.Indexed` instances to a
    `~sympy.core.symbol.Symbol`, use
    :func:`symplot.substitute_indexed_symbols`.

    >>> create_symbol_matrix("A", m=2, n=3)
    Matrix([
    [A[0, 0], A[0, 1], A[0, 2]],
    [A[1, 0], A[1, 1], A[1, 2]]])
    """
    symbol = sp.IndexedBase(name, shape=(m, n))
    return sp.Matrix([[symbol[i, j] for j in range(n)] for i in range(m)])


@implement_doit_method
class PoolSum(UnevaluatedExpression):
    # pylint: disable=line-too-long
    r"""Sum over indices where the values are taken from a domain set.

    >>> i, j, m, n = sp.symbols("i j m n")
    >>> expr = PoolSum(i**m + j**n, (i, [-1, 0, +1]), (j, [2, 4, 5]))
    >>> expr
<<<<<<< HEAD
    PoolSum(i**m + j**n, (i, [-1, 0, 1]), (j, [2, 4, 5]))
=======
    PoolSum(i**m + j**n, (i, (-1, 0, 1)), (j, (2, 4, 5)))
>>>>>>> 90beeecf
    >>> print(sp.latex(expr))
    \sum_{i=-1}^{1} \sum_{j\in\left\{2,4,5\right\}}{i^{m} + j^{n}}
    >>> expr.doit()
    3*(-1)**m + 3*0**m + 3*2**n + 3*4**n + 3*5**n + 3
    """

    precedence = PRECEDENCE["Mul"]

    def __new__(
        cls,
        expression: sp.Expr,
<<<<<<< HEAD
        *indices: Tuple[sp.Symbol, List[float]],
        **hints: Any,
    ) -> "PoolSum":
=======
        *indices: Tuple[sp.Symbol, Iterable[sp.Float]],
        **hints: Any,
    ) -> "PoolSum":
        indices = tuple((s, tuple(v)) for s, v in indices)
>>>>>>> 90beeecf
        return create_expression(cls, expression, *indices, **hints)

    @property
    def expression(self) -> sp.Expr:
        return self.args[0]

    @property
<<<<<<< HEAD
    def indices(self) -> List[Tuple[sp.Symbol, List[float]]]:
=======
    def indices(self) -> List[Tuple[sp.Symbol, Tuple[sp.Float, ...]]]:
>>>>>>> 90beeecf
        return self.args[1:]

    def evaluate(self) -> sp.Expr:
        indices = dict(self.indices)
        return sp.Add(
            *[
                self.expression.subs(zip(indices, combi))
                for combi in itertools.product(*indices.values())
            ]
        )

    def _latex(self, printer: LatexPrinter, *args: Any) -> str:
        indices = dict(self.indices)
        sum_symbols: List[str] = []
        for idx, values in indices.items():
            sum_symbols.append(_render_sum_symbol(printer, idx, values))
        expression = printer._print(self.expression)
        return R" ".join(sum_symbols) + f"{{{expression}}}"

    def cleanup(self) -> Union[sp.Expr, "PoolSum"]:
        """Remove redundant summations, like indices with one or no value.

        >>> x, i = sp.symbols("x i")
        >>> PoolSum(x**i, (i, [0, 1, 2])).cleanup().doit()
        x**2 + x + 1
        >>> PoolSum(x, (i, [0, 1, 2])).cleanup()
        x
        >>> PoolSum(x).cleanup()
        x
        >>> PoolSum(x**i, (i, [0])).cleanup()
        1
        """
        substitutions = {}
        new_indices = []
        for idx, values in self.indices:
            if idx not in self.expression.free_symbols:
                continue
            if len(values) == 0:
                continue
            if len(values) == 1:
                substitutions[idx] = values[0]
            else:
                new_indices.append((idx, values))
        new_expression = self.expression.xreplace(substitutions)
        if len(new_indices) == 0:
            return new_expression
        return PoolSum(new_expression, *new_indices)


def _render_sum_symbol(
    printer: LatexPrinter, idx: sp.Symbol, values: Sequence[float]
) -> str:
    if len(values) == 0:
        return ""
    idx = printer._print(idx)
    if len(values) == 1:
        value = values[0]
        return Rf"\sum_{{{idx}={value}}}"
    if _is_regular_series(values):
        sorted_values = sorted(values)
        first_value = sorted_values[0]
        last_value = sorted_values[-1]
        return Rf"\sum_{{{idx}={first_value}}}^{{{last_value}}}"
    idx_values = ",".join(map(printer._print, values))
    return Rf"\sum_{{{idx}\in\left\{{{idx_values}\right\}}}}"


def _is_regular_series(values: Sequence[float]) -> bool:
    """Check whether a set of values is a series with unit distances.

    >>> _is_regular_series([0, 1, 2])
    True
    >>> _is_regular_series([-0.5, +0.5])
    True
    >>> _is_regular_series([+0.5, -0.5, 1.5])
    True
    >>> _is_regular_series([-1, +1])
    False
    >>> _is_regular_series([1])
    False
    >>> _is_regular_series([])
    False
    """
    if len(values) <= 1:
        return False
    sorted_values = sorted(values)
    for val, next_val in zip(sorted_values, sorted_values[1:]):
        difference = float(next_val - val)
        if difference != 1.0:
            return False
    return True<|MERGE_RESOLUTION|>--- conflicted
+++ resolved
@@ -8,10 +8,7 @@
 from typing import (
     Any,
     Callable,
-<<<<<<< HEAD
-=======
     Iterable,
->>>>>>> 90beeecf
     List,
     Optional,
     Sequence,
@@ -343,13 +340,9 @@
     r"""Sum over indices where the values are taken from a domain set.
 
     >>> i, j, m, n = sp.symbols("i j m n")
-    >>> expr = PoolSum(i**m + j**n, (i, [-1, 0, +1]), (j, [2, 4, 5]))
+    >>> expr = PoolSum(i**m + j**n, (i, (-1, 0, +1)), (j, (2, 4, 5)))
     >>> expr
-<<<<<<< HEAD
-    PoolSum(i**m + j**n, (i, [-1, 0, 1]), (j, [2, 4, 5]))
-=======
     PoolSum(i**m + j**n, (i, (-1, 0, 1)), (j, (2, 4, 5)))
->>>>>>> 90beeecf
     >>> print(sp.latex(expr))
     \sum_{i=-1}^{1} \sum_{j\in\left\{2,4,5\right\}}{i^{m} + j^{n}}
     >>> expr.doit()
@@ -361,16 +354,10 @@
     def __new__(
         cls,
         expression: sp.Expr,
-<<<<<<< HEAD
-        *indices: Tuple[sp.Symbol, List[float]],
-        **hints: Any,
-    ) -> "PoolSum":
-=======
         *indices: Tuple[sp.Symbol, Iterable[sp.Float]],
         **hints: Any,
     ) -> "PoolSum":
         indices = tuple((s, tuple(v)) for s, v in indices)
->>>>>>> 90beeecf
         return create_expression(cls, expression, *indices, **hints)
 
     @property
@@ -378,11 +365,7 @@
         return self.args[0]
 
     @property
-<<<<<<< HEAD
-    def indices(self) -> List[Tuple[sp.Symbol, List[float]]]:
-=======
     def indices(self) -> List[Tuple[sp.Symbol, Tuple[sp.Float, ...]]]:
->>>>>>> 90beeecf
         return self.args[1:]
 
     def evaluate(self) -> sp.Expr:
