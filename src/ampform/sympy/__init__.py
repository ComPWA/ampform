--- conflicted
+++ resolved
@@ -19,11 +19,8 @@
 
 import sympy as sp
 from sympy.printing.latex import LatexPrinter
-<<<<<<< HEAD
+from sympy.printing.numpy import NumPyPrinter
 from sympy.printing.precedence import PRECEDENCE
-=======
-from sympy.printing.numpy import NumPyPrinter
->>>>>>> 8863c26b
 
 
 class UnevaluatedExpression(sp.Expr):
